// Copyright 2012, 2013 Canonical Ltd.
// Licensed under the AGPLv3, see LICENCE file for details.

// Stub provider for OpenStack, using goose will be implemented here

package openstack

import (
	"errors"
	"fmt"
	"io/ioutil"
	"net/http"
	"regexp"
	"strings"
	"sync"
	"time"

	"github.com/juju/loggo"
	"launchpad.net/goose/client"
	gooseerrors "launchpad.net/goose/errors"
	"launchpad.net/goose/identity"
	"launchpad.net/goose/nova"
	"launchpad.net/goose/swift"

	"launchpad.net/juju-core/constraints"
	"launchpad.net/juju-core/environs"
	"launchpad.net/juju-core/environs/config"
	"launchpad.net/juju-core/environs/imagemetadata"
	"launchpad.net/juju-core/environs/instances"
	"launchpad.net/juju-core/environs/simplestreams"
	"launchpad.net/juju-core/environs/storage"
	envtools "launchpad.net/juju-core/environs/tools"
	"launchpad.net/juju-core/instance"
	"launchpad.net/juju-core/juju/arch"
	"launchpad.net/juju-core/names"
	"launchpad.net/juju-core/provider/common"
	"launchpad.net/juju-core/state"
	"launchpad.net/juju-core/state/api"
	"launchpad.net/juju-core/tools"
	"launchpad.net/juju-core/utils"
)

var logger = loggo.GetLogger("juju.provider.openstack")

type environProvider struct{}

var _ environs.EnvironProvider = (*environProvider)(nil)

var providerInstance environProvider

// Use shortAttempt to poll for short-term events.
// TODO: This was kept to a long timeout because Nova needs more time than EC2.
// For example, HP Cloud takes around 9.1 seconds (10 samples) to return a
// BUILD(spawning) status. But storage delays are handled separately now, and
// perhaps other polling attempts can time out faster.
var shortAttempt = utils.AttemptStrategy{
	Total: 15 * time.Second,
	Delay: 200 * time.Millisecond,
}

func init() {
	environs.RegisterProvider("openstack", environProvider{})
}

func (p environProvider) BoilerplateConfig() string {
	return `
# https://juju.ubuntu.com/docs/config-openstack.html
openstack:
    type: openstack

    # use-floating-ip specifies whether a floating IP address is
    # required to give the nodes a public IP address. Some
    # installations assign public IP addresses by default without
    # requiring a floating IP address.
    #
    # use-floating-ip: false

    # use-default-secgroup specifies whether new machine instances
    # should have the "default" Openstack security group assigned.
    #
    # use-default-secgroup: false

<<<<<<< HEAD
    # network specifies the network label or uuid to bring machines up on, in
    # the case where multiple networks exist. It may be omitted otherwise.
    # network: <your network label or uuid>

    # tools-metadata-url specifies the location of the Juju tools and metadata. It defaults to the
    # global public tools metadata location https://streams.canonical.com/tools.
    # tools-metadata-url:  https://you-tools-metadata-url

    # image-metadata-url specifies the location of Ubuntu cloud image metadata. It defaults to the
    # global public image metadata location https://cloud-images.ubuntu.com/releases.
    # image-metadata-url:  https://you-tools-metadata-url

    # auth-url defaults to the value of the environment variable OS_AUTH_URL,
    # but can be specified here.
=======
    # network specifies the network label or uuid to bring machines up
    # on, in the case where multiple networks exist. It may be omitted
    # otherwise.
    #
    # network: <your network label or uuid>

    # tools-metadata-url specifies the location of the Juju tools and
    # metadata. It defaults to the global public tools metadata
    # location https://streams.canonical.com/tools.
    #
    # tools-metadata-url:  https://your-tools-metadata-url

    # image-metadata-url specifies the location of Ubuntu cloud image
    # metadata. It defaults to the global public image metadata
    # location https://cloud-images.ubuntu.com/releases.
    #
    # image-metadata-url:  https://your-image-metadata-url

    # image-stream chooses a simplestreams stream to select OS images
    # from, for example daily or released images (or any other stream
    # available on simplestreams).
    #
    # image-stream: "released"

    # auth-url defaults to the value of the environment variable
    # OS_AUTH_URL, but can be specified here.
    #
>>>>>>> b2fd1473
    # auth-url: https://yourkeystoneurl:443/v2.0/

    # tenant-name holds the openstack tenant name. It defaults to the
    # environment variable OS_TENANT_NAME.
    #
    # tenant-name: <your tenant name>

    # region holds the openstack region. It defaults to the
    # environment variable OS_REGION_NAME.
    #
    # region: <your region>

    # The auth-mode, username and password attributes are used for
    # userpass authentication (the default).
    #
    # auth-mode holds the authentication mode. For user-password
    # authentication, auth-mode should be "userpass" and username and
    # password should be set appropriately; they default to the
    # environment variables OS_USERNAME and OS_PASSWORD respectively.
    #
    # auth-mode: userpass
    # username: <your username>
    # password: <secret>

    # For key-pair authentication, auth-mode should be "keypair" and
    # access-key and secret-key should be set appropriately; they
    # default to the environment variables OS_ACCESS_KEY and
    # OS_SECRET_KEY respectively.
    #
    # auth-mode: keypair
    # access-key: <secret>
    # secret-key: <secret>

# https://juju.ubuntu.com/docs/config-hpcloud.html
hpcloud:
    type: openstack

    # use-floating-ip specifies whether a floating IP address is
    # required to give the nodes a public IP address. Some
    # installations assign public IP addresses by default without
    # requiring a floating IP address.
    #
    # use-floating-ip: false

    # use-default-secgroup specifies whether new machine instances
    # should have the "default" Openstack security group assigned.
    #
    # use-default-secgroup: false

    # tenant-name holds the openstack tenant name. In HPCloud, this is
    # synonymous with the project-name It defaults to the environment
    # variable OS_TENANT_NAME.
    #
    # tenant-name: <your tenant name>

    # image-stream chooses a simplestreams stream to select OS images
    # from, for example daily or released images (or any other stream
    # available on simplestreams).
    #
    # image-stream: "released"

    # auth-url holds the keystone url for authentication. It defaults
    # to the value of the environment variable OS_AUTH_URL.
    #
    # auth-url: https://region-a.geo-1.identity.hpcloudsvc.com:35357/v2.0/

    # region holds the HP Cloud region (e.g. az-1.region-a.geo-1). It
    # defaults to the environment variable OS_REGION_NAME.
    #
    # region: <your region>

    # auth-mode holds the authentication mode. For user-password
    # authentication, auth-mode should be "userpass" and username and
    # password should be set appropriately; they default to the
    # environment variables OS_USERNAME and OS_PASSWORD respectively.
    #
    # auth-mode: userpass
    # username: <your_username>
    # password: <your_password>

    # For key-pair authentication, auth-mode should be "keypair" and
    # access-key and secret-key should be set appropriately; they
    # default to the environment variables OS_ACCESS_KEY and
    # OS_SECRET_KEY respectively.
    #
    # auth-mode: keypair
    # access-key: <secret>
    # secret-key: <secret>

`[1:]
}

func (p environProvider) Open(cfg *config.Config) (environs.Environ, error) {
	logger.Infof("opening environment %q", cfg.Name())
	e := new(environ)
	err := e.SetConfig(cfg)
	if err != nil {
		return nil, err
	}
	e.name = cfg.Name()
	return e, nil
}

func (p environProvider) Prepare(ctx environs.BootstrapContext, cfg *config.Config) (environs.Environ, error) {
	attrs := cfg.UnknownAttrs()
	if _, ok := attrs["control-bucket"]; !ok {
		uuid, err := utils.NewUUID()
		if err != nil {
			return nil, err
		}
		attrs["control-bucket"] = fmt.Sprintf("%x", uuid.Raw())
	}
	cfg, err := cfg.Apply(attrs)
	if err != nil {
		return nil, err
	}
	return p.Open(cfg)
}

// MetadataLookupParams returns parameters which are used to query image metadata to
// find matching image information.
func (p environProvider) MetadataLookupParams(region string) (*simplestreams.MetadataLookupParams, error) {
	if region == "" {
		return nil, fmt.Errorf("region must be specified")
	}
	return &simplestreams.MetadataLookupParams{
		Region:        region,
		Architectures: arch.AllSupportedArches,
	}, nil
}

func (p environProvider) SecretAttrs(cfg *config.Config) (map[string]string, error) {
	m := make(map[string]string)
	ecfg, err := providerInstance.newConfig(cfg)
	if err != nil {
		return nil, err
	}
	m["username"] = ecfg.username()
	m["password"] = ecfg.password()
	m["tenant-name"] = ecfg.tenantName()
	return m, nil
}

func (p environProvider) PublicAddress() (string, error) {
	if addr, err := fetchMetadata("public-ipv4"); err != nil {
		return "", err
	} else if addr != "" {
		return addr, nil
	}
	return p.PrivateAddress()
}

func (p environProvider) PrivateAddress() (string, error) {
	return fetchMetadata("local-ipv4")
}

// metadataHost holds the address of the instance metadata service.
// It is a variable so that tests can change it to refer to a local
// server when needed.
var metadataHost = "http://169.254.169.254"

// fetchMetadata fetches a single atom of data from the openstack instance metadata service.
// http://docs.amazonwebservices.com/AWSEC2/latest/UserGuide/AESDG-chapter-instancedata.html
// (the same specs is implemented in ec2, hence the reference)
func fetchMetadata(name string) (value string, err error) {
	uri := fmt.Sprintf("%s/latest/meta-data/%s", metadataHost, name)
	data, err := retryGet(uri)
	if err != nil {
		return "", err
	}
	return strings.TrimSpace(string(data)), nil
}

func retryGet(uri string) (data []byte, err error) {
	for a := shortAttempt.Start(); a.Next(); {
		var resp *http.Response
		resp, err = http.Get(uri)
		if err != nil {
			continue
		}
		defer resp.Body.Close()
		if resp.StatusCode != http.StatusOK {
			err = fmt.Errorf("bad http response %v", resp.Status)
			continue
		}
		var data []byte
		data, err = ioutil.ReadAll(resp.Body)
		if err != nil {
			continue
		}
		return data, nil
	}
	if err != nil {
		return nil, fmt.Errorf("cannot get %q: %v", uri, err)
	}
	return
}

type environ struct {
	name string

	// archMutex gates access to supportedArchitectures
	archMutex sync.Mutex
	// supportedArchitectures caches the architectures
	// for which images can be instantiated.
	supportedArchitectures []string

	ecfgMutex       sync.Mutex
	imageBaseMutex  sync.Mutex
	toolsBaseMutex  sync.Mutex
	ecfgUnlocked    *environConfig
	client          client.AuthenticatingClient
	novaUnlocked    *nova.Client
	storageUnlocked storage.Storage
	// An ordered list of sources in which to find the simplestreams index files used to
	// look up image ids.
	imageSources []simplestreams.DataSource
	// An ordered list of paths in which to find the simplestreams index files used to
	// look up tools ids.
	toolsSources []simplestreams.DataSource
}

var _ environs.Environ = (*environ)(nil)
var _ imagemetadata.SupportsCustomSources = (*environ)(nil)
var _ envtools.SupportsCustomSources = (*environ)(nil)
var _ simplestreams.HasRegion = (*environ)(nil)

type openstackInstance struct {
	e        *environ
	instType *instances.InstanceType
	arch     *string

	mu           sync.Mutex
	serverDetail *nova.ServerDetail
}

func (inst *openstackInstance) String() string {
	return string(inst.Id())
}

var _ instance.Instance = (*openstackInstance)(nil)

func (inst *openstackInstance) Refresh() error {
	inst.mu.Lock()
	defer inst.mu.Unlock()
	server, err := inst.e.nova().GetServer(inst.serverDetail.Id)
	if err != nil {
		return err
	}
	inst.serverDetail = server
	return nil
}

func (inst *openstackInstance) getServerDetail() *nova.ServerDetail {
	inst.mu.Lock()
	defer inst.mu.Unlock()
	return inst.serverDetail
}

func (inst *openstackInstance) Id() instance.Id {
	return instance.Id(inst.getServerDetail().Id)
}

func (inst *openstackInstance) Status() string {
	return inst.getServerDetail().Status
}

func (inst *openstackInstance) hardwareCharacteristics() *instance.HardwareCharacteristics {
	hc := &instance.HardwareCharacteristics{Arch: inst.arch}
	if inst.instType != nil {
		hc.Mem = &inst.instType.Mem
		// openstack is special in that a 0-size root disk means that
		// the root disk will result in an instance with a root disk
		// the same size as the image that created it, so we just set
		// the HardwareCharacteristics to nil to signal that we don't
		// know what the correct size is.
		if inst.instType.RootDisk == 0 {
			hc.RootDisk = nil
		} else {
			hc.RootDisk = &inst.instType.RootDisk
		}
		hc.CpuCores = &inst.instType.CpuCores
		hc.CpuPower = inst.instType.CpuPower
		// tags not currently supported on openstack
	}
	return hc
}

// getAddress returns the existing server information on addresses,
// but fetches the details over the api again if no addresses exist.
func (inst *openstackInstance) getAddresses() (map[string][]nova.IPAddress, error) {
	addrs := inst.getServerDetail().Addresses
	if len(addrs) == 0 {
		server, err := inst.e.nova().GetServer(string(inst.Id()))
		if err != nil {
			return nil, err
		}
		addrs = server.Addresses
	}
	return addrs, nil
}

// Addresses implements instance.Addresses() returning generic address
// details for the instances, and calling the openstack api if needed.
func (inst *openstackInstance) Addresses() ([]instance.Address, error) {
	addresses, err := inst.getAddresses()
	if err != nil {
		return nil, err
	}
	return convertNovaAddresses(addresses), nil
}

// convertNovaAddresses returns nova addresses in generic format
func convertNovaAddresses(addresses map[string][]nova.IPAddress) []instance.Address {
	// TODO(gz) Network ordering may be significant but is not preserved by
	// the map, see lp:1188126 for example. That could potentially be fixed
	// in goose, or left to be derived by other means.
	var machineAddresses []instance.Address
	for network, ips := range addresses {
		networkscope := instance.NetworkUnknown
		// For canonistack and hpcloud, public floating addresses may
		// be put in networks named something other than public. Rely
		// on address sanity logic to catch and mark them corectly.
		if network == "public" {
			networkscope = instance.NetworkPublic
		}
		for _, address := range ips {
			// Assume ipv4 unless specified otherwise
			addrtype := instance.Ipv4Address
			if address.Version == 6 {
				addrtype = instance.Ipv6Address
			}
			// TODO(gz): Use NewAddress... with sanity checking
			machineAddr := instance.Address{
				Value:        address.Address,
				Type:         addrtype,
				NetworkName:  network,
				NetworkScope: networkscope,
			}
			machineAddresses = append(machineAddresses, machineAddr)
		}
	}
	return machineAddresses
}

func (inst *openstackInstance) DNSName() (string, error) {
	addresses, err := inst.Addresses()
	if err != nil {
		return "", err
	}
	addr := instance.SelectPublicAddress(addresses)
	if addr == "" {
		return "", instance.ErrNoDNSName
	}
	return addr, nil
}

func (inst *openstackInstance) WaitDNSName() (string, error) {
	return common.WaitDNSName(inst)
}

// TODO: following 30 lines nearly verbatim from environs/ec2

func (inst *openstackInstance) OpenPorts(machineId string, ports []instance.Port) error {
	if inst.e.Config().FirewallMode() != config.FwInstance {
		return fmt.Errorf("invalid firewall mode %q for opening ports on instance",
			inst.e.Config().FirewallMode())
	}
	name := inst.e.machineGroupName(machineId)
	if err := inst.e.openPortsInGroup(name, ports); err != nil {
		return err
	}
	logger.Infof("opened ports in security group %s: %v", name, ports)
	return nil
}

func (inst *openstackInstance) ClosePorts(machineId string, ports []instance.Port) error {
	if inst.e.Config().FirewallMode() != config.FwInstance {
		return fmt.Errorf("invalid firewall mode %q for closing ports on instance",
			inst.e.Config().FirewallMode())
	}
	name := inst.e.machineGroupName(machineId)
	if err := inst.e.closePortsInGroup(name, ports); err != nil {
		return err
	}
	logger.Infof("closed ports in security group %s: %v", name, ports)
	return nil
}

func (inst *openstackInstance) Ports(machineId string) ([]instance.Port, error) {
	if inst.e.Config().FirewallMode() != config.FwInstance {
		return nil, fmt.Errorf("invalid firewall mode %q for retrieving ports from instance",
			inst.e.Config().FirewallMode())
	}
	name := inst.e.machineGroupName(machineId)
	return inst.e.portsInGroup(name)
}

func (e *environ) ecfg() *environConfig {
	e.ecfgMutex.Lock()
	ecfg := e.ecfgUnlocked
	e.ecfgMutex.Unlock()
	return ecfg
}

func (e *environ) nova() *nova.Client {
	e.ecfgMutex.Lock()
	nova := e.novaUnlocked
	e.ecfgMutex.Unlock()
	return nova
}

func (e *environ) Name() string {
	return e.name
}

// SupportedArchitectures is specified on the EnvironCapability interface.
func (e *environ) SupportedArchitectures() ([]string, error) {
	e.archMutex.Lock()
	defer e.archMutex.Unlock()
	if e.supportedArchitectures != nil {
		return e.supportedArchitectures, nil
	}
	// Create a filter to get all images from our region and for the correct stream.
	cloudSpec, err := e.Region()
	if err != nil {
		return nil, err
	}
	imageConstraint := imagemetadata.NewImageConstraint(simplestreams.LookupParams{
		CloudSpec: cloudSpec,
		Stream:    e.Config().ImageStream(),
	})
	e.supportedArchitectures, err = common.SupportedArchitectures(e, imageConstraint)
	return e.supportedArchitectures, err
}

func (e *environ) Storage() storage.Storage {
	e.ecfgMutex.Lock()
	stor := e.storageUnlocked
	e.ecfgMutex.Unlock()
	return stor
}

func (e *environ) Bootstrap(ctx environs.BootstrapContext, cons constraints.Value) error {
	// The client's authentication may have been reset when finding tools if the agent-version
	// attribute was updated so we need to re-authenticate. This will be a no-op if already authenticated.
	// An authenticated client is needed for the URL() call below.
	err := e.client.Authenticate()
	if err != nil {
		return err
	}
	return common.Bootstrap(ctx, e, cons)
}

func (e *environ) StateInfo() (*state.Info, *api.Info, error) {
	return common.StateInfo(e)
}

func (e *environ) Config() *config.Config {
	return e.ecfg().Config
}

func (e *environ) authClient(ecfg *environConfig, authModeCfg AuthMode) client.AuthenticatingClient {
	cred := &identity.Credentials{
		User:       ecfg.username(),
		Secrets:    ecfg.password(),
		Region:     ecfg.region(),
		TenantName: ecfg.tenantName(),
		URL:        ecfg.authURL(),
	}
	// authModeCfg has already been validated so we know it's one of the values below.
	var authMode identity.AuthMode
	switch authModeCfg {
	case AuthLegacy:
		authMode = identity.AuthLegacy
	case AuthUserPass:
		authMode = identity.AuthUserPass
	case AuthKeyPair:
		authMode = identity.AuthKeyPair
		cred.User = ecfg.accessKey()
		cred.Secrets = ecfg.secretKey()
	}
	newClient := client.NewClient
	if !ecfg.SSLHostnameVerification() {
		newClient = client.NewNonValidatingClient
	}
	return newClient(cred, authMode, nil)
}

func (e *environ) SetConfig(cfg *config.Config) error {
	ecfg, err := providerInstance.newConfig(cfg)
	if err != nil {
		return err
	}
	// At this point, the authentication method config value has been validated so we extract it's value here
	// to avoid having to validate again each time when creating the OpenStack client.
	var authModeCfg AuthMode
	e.ecfgMutex.Lock()
	defer e.ecfgMutex.Unlock()
	authModeCfg = AuthMode(ecfg.authMode())
	e.ecfgUnlocked = ecfg

	e.client = e.authClient(ecfg, authModeCfg)
	e.novaUnlocked = nova.New(e.client)

	// create new control storage instance, existing instances continue
	// to reference their existing configuration.
	// public storage instance creation is deferred until needed since authenticated
	// access to the identity service is required so that any juju-tools endpoint can be used.
	e.storageUnlocked = &openstackstorage{
		containerName: ecfg.controlBucket(),
		// this is possibly just a hack - if the ACL is swift.Private,
		// the machine won't be able to get the tools (401 error)
		containerACL: swift.PublicRead,
		swift:        swift.New(e.client)}
	return nil
}

// GetImageSources returns a list of sources which are used to search for simplestreams image metadata.
func (e *environ) GetImageSources() ([]simplestreams.DataSource, error) {
	e.imageBaseMutex.Lock()
	defer e.imageBaseMutex.Unlock()

	if e.imageSources != nil {
		return e.imageSources, nil
	}
	if !e.client.IsAuthenticated() {
		err := e.client.Authenticate()
		if err != nil {
			return nil, err
		}
	}
	// Add the simplestreams source off the control bucket.
	e.imageSources = append(e.imageSources, storage.NewStorageSimpleStreamsDataSource(
		"cloud storage", e.Storage(), storage.BaseImagesPath))
	// Add the simplestreams base URL from keystone if it is defined.
	productStreamsURL, err := e.client.MakeServiceURL("product-streams", nil)
	if err == nil {
		verify := utils.VerifySSLHostnames
		if !e.Config().SSLHostnameVerification() {
			verify = utils.NoVerifySSLHostnames
		}
		source := simplestreams.NewURLDataSource("keystone catalog", productStreamsURL, verify)
		e.imageSources = append(e.imageSources, source)
	}
	return e.imageSources, nil
}

// GetToolsSources returns a list of sources which are used to search for simplestreams tools metadata.
func (e *environ) GetToolsSources() ([]simplestreams.DataSource, error) {
	e.toolsBaseMutex.Lock()
	defer e.toolsBaseMutex.Unlock()

	if e.toolsSources != nil {
		return e.toolsSources, nil
	}
	if !e.client.IsAuthenticated() {
		err := e.client.Authenticate()
		if err != nil {
			return nil, err
		}
	}
	verify := utils.VerifySSLHostnames
	if !e.Config().SSLHostnameVerification() {
		verify = utils.NoVerifySSLHostnames
	}
	// Add the simplestreams source off the control bucket.
	e.toolsSources = append(e.toolsSources, storage.NewStorageSimpleStreamsDataSource(
		"cloud storage", e.Storage(), storage.BaseToolsPath))
	// Add the simplestreams base URL from keystone if it is defined.
	toolsURL, err := e.client.MakeServiceURL("juju-tools", nil)
	if err == nil {
		source := simplestreams.NewURLDataSource("keystone catalog", toolsURL, verify)
		e.toolsSources = append(e.toolsSources, source)
	}
	return e.toolsSources, nil
}

// TODO(gz): Move this somewhere more reusable
const uuidPattern = "^([a-fA-F0-9]{8})-([a-fA-f0-9]{4})-([1-5][a-fA-f0-9]{3})-([a-fA-f0-9]{4})-([a-fA-f0-9]{12})$"

var uuidRegexp = regexp.MustCompile(uuidPattern)

// resolveNetwork takes either a network id or label and returns a network id
func (e *environ) resolveNetwork(networkName string) (string, error) {
	if uuidRegexp.MatchString(networkName) {
		// Network id supplied, assume valid as boot will fail if not
		return networkName, nil
	}
	// Network label supplied, resolve to a network id
	networks, err := e.nova().ListNetworks()
	if err != nil {
		return "", err
	}
	var networkIds = []string{}
	for _, network := range networks {
		if network.Label == networkName {
			networkIds = append(networkIds, network.Id)
		}
	}
	switch len(networkIds) {
	case 1:
		return networkIds[0], nil
	case 0:
		return "", fmt.Errorf("No networks exist with label %q", networkName)
	}
	return "", fmt.Errorf("Multiple networks with label %q: %v", networkName, networkIds)
}

// allocatePublicIP tries to find an available floating IP address, or
// allocates a new one, returning it, or an error
func (e *environ) allocatePublicIP() (*nova.FloatingIP, error) {
	fips, err := e.nova().ListFloatingIPs()
	if err != nil {
		return nil, err
	}
	var newfip *nova.FloatingIP
	for _, fip := range fips {
		newfip = &fip
		if fip.InstanceId != nil && *fip.InstanceId != "" {
			// unavailable, skip
			newfip = nil
			continue
		} else {
			// unassigned, we can use it
			return newfip, nil
		}
	}
	if newfip == nil {
		// allocate a new IP and use it
		newfip, err = e.nova().AllocateFloatingIP()
		if err != nil {
			return nil, err
		}
	}
	return newfip, nil
}

// assignPublicIP tries to assign the given floating IP address to the
// specified server, or returns an error.
func (e *environ) assignPublicIP(fip *nova.FloatingIP, serverId string) (err error) {
	if fip == nil {
		return fmt.Errorf("cannot assign a nil public IP to %q", serverId)
	}
	if fip.InstanceId != nil && *fip.InstanceId == serverId {
		// IP already assigned, nothing to do
		return nil
	}
	// At startup nw_info is not yet cached so this may fail
	// temporarily while the server is being built
	for a := common.LongAttempt.Start(); a.Next(); {
		err = e.nova().AddServerFloatingIP(serverId, fip.IP)
		if err == nil {
			return nil
		}
	}
	return err
}

// StartInstance is specified in the InstanceBroker interface.
func (e *environ) StartInstance(args environs.StartInstanceParams) (instance.Instance, *instance.HardwareCharacteristics, error) {

	series := args.Tools.OneSeries()
	arches := args.Tools.Arches()
	spec, err := findInstanceSpec(e, &instances.InstanceConstraint{
		Region:      e.ecfg().region(),
		Series:      series,
		Arches:      arches,
		Constraints: args.Constraints,
	})
	if err != nil {
		return nil, nil, err
	}
	tools, err := args.Tools.Match(tools.Filter{Arch: spec.Image.Arch})
	if err != nil {
		return nil, nil, fmt.Errorf("chosen architecture %v not present in %v", spec.Image.Arch, arches)
	}

	args.MachineConfig.Tools = tools[0]

	if err := environs.FinishMachineConfig(args.MachineConfig, e.Config(), args.Constraints); err != nil {
		return nil, nil, err
	}
	userData, err := environs.ComposeUserData(args.MachineConfig, nil)
	if err != nil {
		return nil, nil, fmt.Errorf("cannot make user data: %v", err)
	}
	logger.Debugf("openstack user data; %d bytes", len(userData))
	var networks = []nova.ServerNetworks{}
	usingNetwork := e.ecfg().network()
	if usingNetwork != "" {
		networkId, err := e.resolveNetwork(usingNetwork)
		if err != nil {
			return nil, nil, err
		}
		logger.Debugf("using network id %q", networkId)
		networks = append(networks, nova.ServerNetworks{NetworkId: networkId})
	}
	withPublicIP := e.ecfg().useFloatingIP()
	var publicIP *nova.FloatingIP
	if withPublicIP {
		if fip, err := e.allocatePublicIP(); err != nil {
			return nil, nil, fmt.Errorf("cannot allocate a public IP as needed: %v", err)
		} else {
			publicIP = fip
			logger.Infof("allocated public IP %s", publicIP.IP)
		}
	}
	cfg := e.Config()
	groups, err := e.setUpGroups(args.MachineConfig.MachineId, cfg.StatePort(), cfg.APIPort())
	if err != nil {
		return nil, nil, fmt.Errorf("cannot set up groups: %v", err)
	}
	var groupNames = make([]nova.SecurityGroupName, len(groups))
	for i, g := range groups {
		groupNames[i] = nova.SecurityGroupName{g.Name}
	}
	var opts = nova.RunServerOpts{
<<<<<<< HEAD
		Name:               e.machineFullName(machineConfig.MachineId),
=======
		Name:               e.machineFullName(args.MachineConfig.MachineId),
>>>>>>> b2fd1473
		FlavorId:           spec.InstanceType.Id,
		ImageId:            spec.Image.Id,
		UserData:           userData,
		SecurityGroupNames: groupNames,
		Networks:           networks,
	}
	var server *nova.Entity
	for a := shortAttempt.Start(); a.Next(); {
		server, err = e.nova().RunServer(opts)
		if err == nil || !gooseerrors.IsNotFound(err) {
			break
		}
	}
	if err != nil {
		return nil, nil, fmt.Errorf("cannot run instance: %v", err)
	}
	detail, err := e.nova().GetServer(server.Id)
	if err != nil {
		return nil, nil, fmt.Errorf("cannot get started instance: %v", err)
	}
	inst := &openstackInstance{
		e:            e,
		serverDetail: detail,
		arch:         &spec.Image.Arch,
		instType:     &spec.InstanceType,
	}
	logger.Infof("started instance %q", inst.Id())
	if withPublicIP {
		if err := e.assignPublicIP(publicIP, string(inst.Id())); err != nil {
			if err := e.terminateInstances([]instance.Id{inst.Id()}); err != nil {
				// ignore the failure at this stage, just log it
				logger.Debugf("failed to terminate instance %q: %v", inst.Id(), err)
			}
			return nil, nil, fmt.Errorf("cannot assign public address %s to instance %q: %v", publicIP.IP, inst.Id(), err)
		}
		logger.Infof("assigned public IP %s to %q", publicIP.IP, inst.Id())
	}
	return inst, inst.hardwareCharacteristics(), nil
}

func (e *environ) StopInstances(insts []instance.Instance) error {
	ids := make([]instance.Id, len(insts))
	for i, inst := range insts {
		instanceValue, ok := inst.(*openstackInstance)
		if !ok {
			return errors.New("Incompatible instance.Instance supplied")
		}
		ids[i] = instanceValue.Id()
	}
	logger.Debugf("terminating instances %v", ids)
	return e.terminateInstances(ids)
}

// collectInstances tries to get information on each instance id in ids.
// It fills the slots in the given map for known servers with status
// either ACTIVE or BUILD. Returns a list of missing ids.
func (e *environ) collectInstances(ids []instance.Id, out map[instance.Id]instance.Instance) []instance.Id {
	var err error
	serversById := make(map[string]nova.ServerDetail)
	if len(ids) == 1 {
		// most common case - single instance
		var server *nova.ServerDetail
		server, err = e.nova().GetServer(string(ids[0]))
		if server != nil {
			serversById[server.Id] = *server
		}
	} else {
		var servers []nova.ServerDetail
		servers, err = e.nova().ListServersDetail(e.machinesFilter())
		for _, server := range servers {
			serversById[server.Id] = server
		}
	}
	if err != nil {
		return ids
	}
	var missing []instance.Id
	for _, id := range ids {
		if server, found := serversById[string(id)]; found {
			// HPCloud uses "BUILD(spawning)" as an intermediate BUILD states once networking is available.
			switch server.Status {
			case nova.StatusActive, nova.StatusBuild, nova.StatusBuildSpawning:
				// TODO(wallyworld): lookup the flavor details to fill in the instance type data
				out[id] = &openstackInstance{e: e, serverDetail: &server}
				continue
			}
		}
		missing = append(missing, id)
	}
	return missing
}

func (e *environ) Instances(ids []instance.Id) ([]instance.Instance, error) {
	if len(ids) == 0 {
		return nil, nil
	}
	missing := ids
	found := make(map[instance.Id]instance.Instance)
	// Make a series of requests to cope with eventual consistency.
	// Each request will attempt to add more instances to the requested
	// set.
	for a := shortAttempt.Start(); a.Next(); {
		if missing = e.collectInstances(missing, found); len(missing) == 0 {
			break
		}
	}
	if len(found) == 0 {
		return nil, environs.ErrNoInstances
	}
	insts := make([]instance.Instance, len(ids))
	var err error
	for i, id := range ids {
		if inst := found[id]; inst != nil {
			insts[i] = inst
		} else {
			err = environs.ErrPartialInstances
		}
	}
	return insts, err
}

func (e *environ) AllInstances() (insts []instance.Instance, err error) {
	servers, err := e.nova().ListServersDetail(e.machinesFilter())
	if err != nil {
		return nil, err
	}
	for _, server := range servers {
		if server.Status == nova.StatusActive || server.Status == nova.StatusBuild {
			var s = server
			// TODO(wallyworld): lookup the flavor details to fill in the instance type data
			insts = append(insts, &openstackInstance{
				e:            e,
				serverDetail: &s,
			})
		}
	}
	return insts, err
}

func (e *environ) Destroy() error {
	return common.Destroy(e)
}

func (e *environ) globalGroupName() string {
	return fmt.Sprintf("%s-global", e.jujuGroupName())
}

func (e *environ) machineGroupName(machineId string) string {
	return fmt.Sprintf("%s-%s", e.jujuGroupName(), machineId)
}

func (e *environ) jujuGroupName() string {
	return fmt.Sprintf("juju-%s", e.name)
}

func (e *environ) machineFullName(machineId string) string {
	return fmt.Sprintf("juju-%s-%s", e.Name(), names.MachineTag(machineId))
}

// machinesFilter returns a nova.Filter matching all machines in the environment.
func (e *environ) machinesFilter() *nova.Filter {
	filter := nova.NewFilter()
	filter.Set(nova.FilterServer, fmt.Sprintf("juju-%s-machine-\\d*", e.Name()))
	return filter
}

func (e *environ) openPortsInGroup(name string, ports []instance.Port) error {
	novaclient := e.nova()
	group, err := novaclient.SecurityGroupByName(name)
	if err != nil {
		return err
	}
	for _, port := range ports {
		_, err := novaclient.CreateSecurityGroupRule(nova.RuleInfo{
			ParentGroupId: group.Id,
			FromPort:      port.Number,
			ToPort:        port.Number,
			IPProtocol:    port.Protocol,
			Cidr:          "0.0.0.0/0",
		})
		if err != nil {
			// TODO: if err is not rule already exists, raise?
			logger.Debugf("error creating security group rule: %v", err.Error())
		}
	}
	return nil
}

func (e *environ) closePortsInGroup(name string, ports []instance.Port) error {
	if len(ports) == 0 {
		return nil
	}
	novaclient := e.nova()
	group, err := novaclient.SecurityGroupByName(name)
	if err != nil {
		return err
	}
	// TODO: Hey look ma, it's quadratic
	for _, port := range ports {
		for _, p := range (*group).Rules {
			if p.IPProtocol == nil || *p.IPProtocol != port.Protocol ||
				p.FromPort == nil || *p.FromPort != port.Number ||
				p.ToPort == nil || *p.ToPort != port.Number {
				continue
			}
			err := novaclient.DeleteSecurityGroupRule(p.Id)
			if err != nil {
				return err
			}
			break
		}
	}
	return nil
}

func (e *environ) portsInGroup(name string) (ports []instance.Port, err error) {
	group, err := e.nova().SecurityGroupByName(name)
	if err != nil {
		return nil, err
	}
	for _, p := range (*group).Rules {
		for i := *p.FromPort; i <= *p.ToPort; i++ {
			ports = append(ports, instance.Port{
				Protocol: *p.IPProtocol,
				Number:   i,
			})
		}
	}
	instance.SortPorts(ports)
	return ports, nil
}

// TODO: following 30 lines nearly verbatim from environs/ec2

func (e *environ) OpenPorts(ports []instance.Port) error {
	if e.Config().FirewallMode() != config.FwGlobal {
		return fmt.Errorf("invalid firewall mode %q for opening ports on environment",
			e.Config().FirewallMode())
	}
	if err := e.openPortsInGroup(e.globalGroupName(), ports); err != nil {
		return err
	}
	logger.Infof("opened ports in global group: %v", ports)
	return nil
}

func (e *environ) ClosePorts(ports []instance.Port) error {
	if e.Config().FirewallMode() != config.FwGlobal {
		return fmt.Errorf("invalid firewall mode %q for closing ports on environment",
			e.Config().FirewallMode())
	}
	if err := e.closePortsInGroup(e.globalGroupName(), ports); err != nil {
		return err
	}
	logger.Infof("closed ports in global group: %v", ports)
	return nil
}

func (e *environ) Ports() ([]instance.Port, error) {
	if e.Config().FirewallMode() != config.FwGlobal {
		return nil, fmt.Errorf("invalid firewall mode %q for retrieving ports from environment",
			e.Config().FirewallMode())
	}
	return e.portsInGroup(e.globalGroupName())
}

func (e *environ) Provider() environs.EnvironProvider {
	return &providerInstance
}

func (e *environ) setUpGlobalGroup(groupName string, statePort, apiPort int) (nova.SecurityGroup, error) {
	return e.ensureGroup(groupName,
		[]nova.RuleInfo{
			{
				IPProtocol: "tcp",
				FromPort:   22,
				ToPort:     22,
				Cidr:       "0.0.0.0/0",
			},
			{
				IPProtocol: "tcp",
				FromPort:   statePort,
				ToPort:     statePort,
				Cidr:       "0.0.0.0/0",
			},
			{
				IPProtocol: "tcp",
				FromPort:   apiPort,
				ToPort:     apiPort,
				Cidr:       "0.0.0.0/0",
			},
			{
				IPProtocol: "tcp",
				FromPort:   1,
				ToPort:     65535,
			},
			{
				IPProtocol: "udp",
				FromPort:   1,
				ToPort:     65535,
			},
			{
				IPProtocol: "icmp",
				FromPort:   -1,
				ToPort:     -1,
			},
		})
}

// setUpGroups creates the security groups for the new machine, and
// returns them.
//
// Instances are tagged with a group so they can be distinguished from
// other instances that might be running on the same OpenStack account.
// In addition, a specific machine security group is created for each
// machine, so that its firewall rules can be configured per machine.
//
// Note: ideally we'd have a better way to determine group membership so that 2
// people that happen to share an openstack account and name their environment
// "openstack" don't end up destroying each other's machines.
func (e *environ) setUpGroups(machineId string, statePort, apiPort int) ([]nova.SecurityGroup, error) {
	jujuGroup, err := e.setUpGlobalGroup(e.jujuGroupName(), statePort, apiPort)
	if err != nil {
		return nil, err
	}
	var machineGroup nova.SecurityGroup
	switch e.Config().FirewallMode() {
	case config.FwInstance:
		machineGroup, err = e.ensureGroup(e.machineGroupName(machineId), nil)
	case config.FwGlobal:
		machineGroup, err = e.ensureGroup(e.globalGroupName(), nil)
	}
	if err != nil {
		return nil, err
	}
	groups := []nova.SecurityGroup{jujuGroup, machineGroup}
	if e.ecfg().useDefaultSecurityGroup() {
		defaultGroup, err := e.nova().SecurityGroupByName("default")
		if err != nil {
			return nil, fmt.Errorf("loading default security group: %v", err)
		}
		groups = append(groups, *defaultGroup)
	}
	return groups, nil
}

// zeroGroup holds the zero security group.
var zeroGroup nova.SecurityGroup

// ensureGroup returns the security group with name and perms.
// If a group with name does not exist, one will be created.
// If it exists, its permissions are set to perms.
func (e *environ) ensureGroup(name string, rules []nova.RuleInfo) (nova.SecurityGroup, error) {
	novaClient := e.nova()
	// First attempt to look up an existing group by name.
	group, err := novaClient.SecurityGroupByName(name)
	if err == nil {
		// Group exists, so assume it is correctly set up and return it.
		// TODO(jam): 2013-09-18 http://pad.lv/121795
		// We really should verify the group is set up correctly,
		// because deleting and re-creating environments can get us bad
		// groups (especially if they were set up under Python)
		return *group, nil
	}
	// Doesn't exist, so try and create it.
	group, err = novaClient.CreateSecurityGroup(name, "juju group")
	if err != nil {
		if !gooseerrors.IsDuplicateValue(err) {
			return zeroGroup, err
		} else {
			// We just tried to create a duplicate group, so load the existing group.
			group, err = novaClient.SecurityGroupByName(name)
			if err != nil {
				return zeroGroup, err
			}
			return *group, nil
		}
	}
	// The new group is created so now add the rules.
	group.Rules = make([]nova.SecurityGroupRule, len(rules))
	for i, rule := range rules {
		rule.ParentGroupId = group.Id
		if rule.Cidr == "" {
			// http://pad.lv/1226996 Rules that don't have a CIDR
			// are meant to apply only to this group. If you don't
			// supply CIDR or GroupId then openstack assumes you
			// mean CIDR=0.0.0.0/0
			rule.GroupId = &group.Id
		}
		groupRule, err := novaClient.CreateSecurityGroupRule(rule)
		if err != nil && !gooseerrors.IsDuplicateValue(err) {
			return zeroGroup, err
		}
		group.Rules[i] = *groupRule
	}
	return *group, nil
}

func (e *environ) terminateInstances(ids []instance.Id) error {
	if len(ids) == 0 {
		return nil
	}
	var firstErr error
	novaClient := e.nova()
	for _, id := range ids {
		err := novaClient.DeleteServer(string(id))
		if gooseerrors.IsNotFound(err) {
			err = nil
		}
		if err != nil && firstErr == nil {
			logger.Debugf("error terminating instance %q: %v", id, err)
			firstErr = err
		}
	}
	return firstErr
}

// MetadataLookupParams returns parameters which are used to query simplestreams metadata.
func (e *environ) MetadataLookupParams(region string) (*simplestreams.MetadataLookupParams, error) {
	if region == "" {
		region = e.ecfg().region()
	}
	cloudSpec, err := e.cloudSpec(region)
	if err != nil {
		return nil, err
	}
	return &simplestreams.MetadataLookupParams{
		Series:        e.ecfg().DefaultSeries(),
		Region:        cloudSpec.Region,
		Endpoint:      cloudSpec.Endpoint,
		Architectures: arch.AllSupportedArches,
	}, nil
}

// Region is specified in the HasRegion interface.
func (e *environ) Region() (simplestreams.CloudSpec, error) {
	return e.cloudSpec(e.ecfg().region())
}

func (e *environ) cloudSpec(region string) (simplestreams.CloudSpec, error) {
	return simplestreams.CloudSpec{
		Region:   region,
		Endpoint: e.ecfg().authURL(),
	}, nil
}<|MERGE_RESOLUTION|>--- conflicted
+++ resolved
@@ -80,22 +80,6 @@
     #
     # use-default-secgroup: false
 
-<<<<<<< HEAD
-    # network specifies the network label or uuid to bring machines up on, in
-    # the case where multiple networks exist. It may be omitted otherwise.
-    # network: <your network label or uuid>
-
-    # tools-metadata-url specifies the location of the Juju tools and metadata. It defaults to the
-    # global public tools metadata location https://streams.canonical.com/tools.
-    # tools-metadata-url:  https://you-tools-metadata-url
-
-    # image-metadata-url specifies the location of Ubuntu cloud image metadata. It defaults to the
-    # global public image metadata location https://cloud-images.ubuntu.com/releases.
-    # image-metadata-url:  https://you-tools-metadata-url
-
-    # auth-url defaults to the value of the environment variable OS_AUTH_URL,
-    # but can be specified here.
-=======
     # network specifies the network label or uuid to bring machines up
     # on, in the case where multiple networks exist. It may be omitted
     # otherwise.
@@ -123,7 +107,6 @@
     # auth-url defaults to the value of the environment variable
     # OS_AUTH_URL, but can be specified here.
     #
->>>>>>> b2fd1473
     # auth-url: https://yourkeystoneurl:443/v2.0/
 
     # tenant-name holds the openstack tenant name. It defaults to the
@@ -842,11 +825,7 @@
 		groupNames[i] = nova.SecurityGroupName{g.Name}
 	}
 	var opts = nova.RunServerOpts{
-<<<<<<< HEAD
-		Name:               e.machineFullName(machineConfig.MachineId),
-=======
 		Name:               e.machineFullName(args.MachineConfig.MachineId),
->>>>>>> b2fd1473
 		FlavorId:           spec.InstanceType.Id,
 		ImageId:            spec.Image.Id,
 		UserData:           userData,
