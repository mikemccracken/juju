--- conflicted
+++ resolved
@@ -167,17 +167,6 @@
 	// Also, we leave the old all-machines.log file in
 	// /var/log/juju-{{namespace}} until we start the environment again. So
 	// potentially remove it at the start of the cloud-init.
-<<<<<<< HEAD
-	logLocation := fmt.Sprintf("/var/log/juju-%s/all-machines.log", env.config.namespace())
-	mcfg.Config, err = mcfg.Config.Apply(map[string]interface{}{"log-location": logLocation})
-	if err != nil {
-		return err
-	}
-	cloudcfg.AddScripts(
-		fmt.Sprintf("[ -f %s ] && rm %s", logLocation, logLocation),
-		fmt.Sprintf("ln -s %s %s/", logLocation, env.config.logDir()))
-
-=======
 	localLogDir := filepath.Join(mcfg.DataDir, "log")
 	if err := os.RemoveAll(localLogDir); err != nil {
 		return err
@@ -192,7 +181,6 @@
 		fmt.Sprintf("rm -fr %s", mcfg.LogDir),
 		fmt.Sprintf("rm -f /var/spool/rsyslog/machine-0-%s", env.config.namespace()),
 	)
->>>>>>> 64cf5a58
 	if err := cloudinit.ConfigureJuju(mcfg, cloudcfg); err != nil {
 		return err
 	}
