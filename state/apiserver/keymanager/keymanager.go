// Copyright 2013 Canonical Ltd.
// Licensed under the AGPLv3, see LICENCE file for details.

package keymanager

import (
	"fmt"
	"strings"

	"github.com/juju/errors"
	"github.com/juju/loggo"
	"github.com/juju/names"
	"github.com/juju/utils"
	"github.com/juju/utils/set"

	"github.com/juju/juju/environs/config"
	"github.com/juju/juju/state"
	"github.com/juju/juju/state/api/params"
	"github.com/juju/juju/state/apiserver/common"
	"github.com/juju/juju/utils/ssh"
)

var logger = loggo.GetLogger("juju.state.apiserver.keymanager")

func init() {
	common.RegisterStandardFacade("KeyManager", 0, NewKeyManagerAPI)
}

// KeyManager defines the methods on the keymanager API end point.
type KeyManager interface {
	ListKeys(arg params.ListSSHKeys) (params.StringsResults, error)
	AddKeys(arg params.ModifyUserSSHKeys) (params.ErrorResults, error)
	DeleteKeys(arg params.ModifyUserSSHKeys) (params.ErrorResults, error)
	ImportKeys(arg params.ModifyUserSSHKeys) (params.ErrorResults, error)
}

// KeyUpdaterAPI implements the KeyUpdater interface and is the concrete
// implementation of the api end point.
type KeyManagerAPI struct {
	state      *state.State
	resources  *common.Resources
	authorizer common.Authorizer
	canRead    func(string) bool
	canWrite   func(string) bool
}

var _ KeyManager = (*KeyManagerAPI)(nil)

var adminUser = names.NewUserTag("admin")

// NewKeyManagerAPI creates a new server-side keyupdater API end point.
func NewKeyManagerAPI(st *state.State, resources *common.Resources, authorizer common.Authorizer) (*KeyManagerAPI, error) {
	// Only clients and environment managers can access the key manager service.
	if !authorizer.AuthClient() && !authorizer.AuthEnvironManager() {
		return nil, common.ErrPerm
	}
	// TODO(wallyworld) - replace stub with real canRead function
	// For now, only admins can read authorised ssh keys.
<<<<<<< HEAD
	getCanRead := func() (common.AuthFunc, error) {
		return func(_ names.Tag) bool {
			return authorizer.GetAuthTag() == adminUser
		}, nil
=======
	canRead := func(_ string) bool {
		return authorizer.GetAuthTag() == adminUser
>>>>>>> d3d9f852
	}
	// TODO(wallyworld) - replace stub with real canWrite function
	// For now, only admins can write authorised ssh keys for users.
	// Machine agents can write the juju-system-key.
<<<<<<< HEAD
	getCanWrite := func() (common.AuthFunc, error) {
		return func(tag names.Tag) bool {
			// Are we a machine agent writing the Juju system key.
			if tag.Id() == config.JujuSystemKey {
				_, ok := authorizer.GetAuthTag().(names.MachineTag)
				return ok
			}
			// Are we writing the auth key for a user.
			if _, err := st.User(tag.Id()); err != nil {
				return false
			}
			return authorizer.GetAuthTag() == adminUser
		}, nil
	}
	return &KeyManagerAPI{
			state:       st,
			resources:   resources,
			authorizer:  authorizer,
			getCanRead:  getCanRead,
			getCanWrite: getCanWrite},
		nil
=======
	canWrite := func(user string) bool {
		// Are we a machine agent writing the Juju system key.
		if user == config.JujuSystemKey {
			_, ismachinetag := authorizer.GetAuthTag().(names.MachineTag)
			return ismachinetag
		}
		// Are we writing the auth key for a user.
		if _, err := st.User(user); err != nil {
			return false
		}
		return authorizer.GetAuthTag() == adminUser
	}
	return &KeyManagerAPI{
		state: st, resources: resources, authorizer: authorizer, canRead: canRead, canWrite: canWrite}, nil
>>>>>>> d3d9f852
}

// ListKeys returns the authorised ssh keys for the specified users.
func (api *KeyManagerAPI) ListKeys(arg params.ListSSHKeys) (params.StringsResults, error) {
	if len(arg.Entities.Entities) == 0 {
		return params.StringsResults{}, nil
	}
	results := make([]params.StringsResult, len(arg.Entities.Entities))

	// For now, authorised keys are global, common to all users.
	var keyInfo []string
	cfg, configErr := api.state.EnvironConfig()
	if configErr == nil {
		keys := ssh.SplitAuthorisedKeys(cfg.AuthorizedKeys())
		keyInfo = parseKeys(keys, arg.Mode)
	}

	for i, entity := range arg.Entities.Entities {
<<<<<<< HEAD
		tag, err := names.ParseUserTag(entity.Tag)
		if err != nil {
			results[i].Error = common.ServerError(common.ErrPerm)
			continue
		}
		if !canRead(tag) {
=======
		if !api.canRead(entity.Tag) {
>>>>>>> d3d9f852
			results[i].Error = common.ServerError(common.ErrPerm)
			continue
		}
		if _, err := api.state.User(tag.Id()); err != nil {
			if errors.IsNotFound(err) {
				results[i].Error = common.ServerError(common.ErrPerm)
			} else {
				results[i].Error = common.ServerError(err)
			}
			continue
		}
		if configErr == nil {
			results[i].Result = keyInfo
		} else {
			err = configErr
		}
		results[i].Error = common.ServerError(err)
	}
	return params.StringsResults{Results: results}, nil
}

func parseKeys(keys []string, mode ssh.ListMode) (keyInfo []string) {
	for _, key := range keys {
		fingerprint, comment, err := ssh.KeyFingerprint(key)
		if err != nil {
			keyInfo = append(keyInfo, fmt.Sprintf("Invalid key: %v", key))
		} else {
			if mode == ssh.FullKeys {
				keyInfo = append(keyInfo, key)
			} else {
				shortKey := fingerprint
				if comment != "" {
					shortKey += fmt.Sprintf(" (%s)", comment)
				}
				keyInfo = append(keyInfo, shortKey)
			}
		}
	}
	return keyInfo
}

func (api *KeyManagerAPI) writeSSHKeys(sshKeys []string) error {
	// Write out the new keys.
	keyStr := strings.Join(sshKeys, "\n")
	attrs := map[string]interface{}{config.AuthKeysConfig: keyStr}
	// TODO(waigani) 2014-03-17 bug #1293324
	// Pass in validation to ensure SSH keys
	// have not changed underfoot
	err := api.state.UpdateEnvironConfig(attrs, nil, nil)
	if err != nil {
		return fmt.Errorf("writing environ config: %v", err)
	}
	return nil
}

// currentKeyDataForAdd gathers data used when adding ssh keys.
func (api *KeyManagerAPI) currentKeyDataForAdd() (keys []string, fingerprints *set.Strings, err error) {
	fp := set.NewStrings()
	fingerprints = &fp
	cfg, err := api.state.EnvironConfig()
	if err != nil {
		return nil, nil, fmt.Errorf("reading current key data: %v", err)
	}
	keys = ssh.SplitAuthorisedKeys(cfg.AuthorizedKeys())
	for _, key := range keys {
		fingerprint, _, err := ssh.KeyFingerprint(key)
		if err != nil {
			logger.Warningf("ignoring invalid ssh key %q: %v", key, err)
		}
		fingerprints.Add(fingerprint)
	}
	return keys, fingerprints, nil
}

// AddKeys adds new authorised ssh keys for the specified user.
func (api *KeyManagerAPI) AddKeys(arg params.ModifyUserSSHKeys) (params.ErrorResults, error) {
	result := params.ErrorResults{
		Results: make([]params.ErrorResult, len(arg.Keys)),
	}
	if len(arg.Keys) == 0 {
		return result, nil
	}

<<<<<<< HEAD
	canWrite, err := api.getCanWrite()
	if err != nil {
		return params.ErrorResults{}, common.ServerError(err)
	}
	tag, err := names.ParseUserTag("user-" + arg.User)
	if err != nil {
		return params.ErrorResults{}, common.ServerError(common.ErrPerm)
	}
	if !canWrite(tag) {
=======
	if !api.canWrite(arg.User) {
>>>>>>> d3d9f852
		return params.ErrorResults{}, common.ServerError(common.ErrPerm)
	}

	// For now, authorised keys are global, common to all users.
	sshKeys, currentFingerprints, err := api.currentKeyDataForAdd()
	if err != nil {
		return params.ErrorResults{}, common.ServerError(fmt.Errorf("reading current key data: %v", err))
	}

	// Ensure we are not going to add invalid or duplicate keys.
	result.Results = make([]params.ErrorResult, len(arg.Keys))
	for i, key := range arg.Keys {
		fingerprint, _, err := ssh.KeyFingerprint(key)
		if err != nil {
			result.Results[i].Error = common.ServerError(fmt.Errorf("invalid ssh key: %s", key))
			continue
		}
		if currentFingerprints.Contains(fingerprint) {
			result.Results[i].Error = common.ServerError(fmt.Errorf("duplicate ssh key: %s", key))
			continue
		}
		sshKeys = append(sshKeys, key)
	}
	err = api.writeSSHKeys(sshKeys)
	if err != nil {
		return params.ErrorResults{}, common.ServerError(err)
	}
	return result, nil
}

type importedSSHKey struct {
	key         string
	fingerprint string
	err         error
}

//  Override for testing
var RunSSHImportId = runSSHImportId

func runSSHImportId(keyId string) (string, error) {
	return utils.RunCommand("ssh-import-id", "-o", "-", keyId)
}

// runSSHKeyImport uses ssh-import-id to find the ssh keys for the specified key ids.
func runSSHKeyImport(keyIds []string) []importedSSHKey {
	keyInfo := make([]importedSSHKey, len(keyIds))
	for i, keyId := range keyIds {
		output, err := RunSSHImportId(keyId)
		if err != nil {
			keyInfo[i].err = err
			continue
		}
		lines := strings.Split(output, "\n")
		for _, line := range lines {
			if !strings.HasPrefix(line, "ssh-") {
				continue
			}
			keyInfo[i].fingerprint, _, keyInfo[i].err = ssh.KeyFingerprint(line)
			if err == nil {
				keyInfo[i].key = line
			}
		}
		if keyInfo[i].key == "" {
			keyInfo[i].err = fmt.Errorf("invalid ssh key id: %s", keyId)
		}
	}
	return keyInfo
}

// ImportKeys imports new authorised ssh keys from the specified key ids for the specified user.
func (api *KeyManagerAPI) ImportKeys(arg params.ModifyUserSSHKeys) (params.ErrorResults, error) {
	result := params.ErrorResults{
		Results: make([]params.ErrorResult, len(arg.Keys)),
	}
	if len(arg.Keys) == 0 {
		return result, nil
	}

<<<<<<< HEAD
	canWrite, err := api.getCanWrite()
	if err != nil {
		return params.ErrorResults{}, common.ServerError(err)
	}
	tag, err := names.ParseUserTag("user-" + arg.User)
	if err != nil {
		return params.ErrorResults{}, common.ServerError(common.ErrPerm)
	}
	if !canWrite(tag) {
=======
	if !api.canWrite(arg.User) {
>>>>>>> d3d9f852
		return params.ErrorResults{}, common.ServerError(common.ErrPerm)
	}

	// For now, authorised keys are global, common to all users.
	sshKeys, currentFingerprints, err := api.currentKeyDataForAdd()
	if err != nil {
		return params.ErrorResults{}, common.ServerError(fmt.Errorf("reading current key data: %v", err))
	}

	importedKeyInfo := runSSHKeyImport(arg.Keys)
	// Ensure we are not going to add invalid or duplicate keys.
	result.Results = make([]params.ErrorResult, len(importedKeyInfo))
	for i, keyInfo := range importedKeyInfo {
		if keyInfo.err != nil {
			result.Results[i].Error = common.ServerError(keyInfo.err)
			continue
		}
		if currentFingerprints.Contains(keyInfo.fingerprint) {
			result.Results[i].Error = common.ServerError(fmt.Errorf("duplicate ssh key: %s", keyInfo.key))
			continue
		}
		sshKeys = append(sshKeys, keyInfo.key)
	}
	err = api.writeSSHKeys(sshKeys)
	if err != nil {
		return params.ErrorResults{}, common.ServerError(err)
	}
	return result, nil
}

// currentKeyDataForDelete gathers data used when deleting ssh keys.
func (api *KeyManagerAPI) currentKeyDataForDelete() (
	keys map[string]string, invalidKeys []string, comments map[string]string, err error) {

	cfg, err := api.state.EnvironConfig()
	if err != nil {
		return nil, nil, nil, fmt.Errorf("reading current key data: %v", err)
	}
	// For now, authorised keys are global, common to all users.
	existingSSHKeys := ssh.SplitAuthorisedKeys(cfg.AuthorizedKeys())

	// Build up a map of keys indexed by fingerprint, and fingerprints indexed by comment
	// so we can easily get the key represented by each keyId, which may be either a fingerprint
	// or comment.
	keys = make(map[string]string)
	comments = make(map[string]string)
	for _, key := range existingSSHKeys {
		fingerprint, comment, err := ssh.KeyFingerprint(key)
		if err != nil {
			logger.Debugf("keeping unrecognised existing ssh key %q: %v", key, err)
			invalidKeys = append(invalidKeys, key)
			continue
		}
		keys[fingerprint] = key
		if comment != "" {
			comments[comment] = fingerprint
		}
	}
	return keys, invalidKeys, comments, nil
}

// DeleteKeys deletes the authorised ssh keys for the specified user.
func (api *KeyManagerAPI) DeleteKeys(arg params.ModifyUserSSHKeys) (params.ErrorResults, error) {
	result := params.ErrorResults{
		Results: make([]params.ErrorResult, len(arg.Keys)),
	}
	if len(arg.Keys) == 0 {
		return result, nil
	}
<<<<<<< HEAD
	canWrite, err := api.getCanWrite()
	if err != nil {
		return params.ErrorResults{}, common.ServerError(err)
	}
	tag, err := names.ParseUserTag("user-" + arg.User)
	if err != nil {
		return params.ErrorResults{}, common.ServerError(err)
	}
	if !canWrite(tag) {
=======

	if !api.canWrite(arg.User) {
>>>>>>> d3d9f852
		return params.ErrorResults{}, common.ServerError(common.ErrPerm)
	}

	sshKeys, invalidKeys, keyComments, err := api.currentKeyDataForDelete()
	if err != nil {
		return params.ErrorResults{}, common.ServerError(fmt.Errorf("reading current key data: %v", err))
	}

	// We keep all existing invalid keys.
	keysToWrite := invalidKeys

	// Find the keys corresponding to the specified key fingerprints or comments.
	for i, keyId := range arg.Keys {
		// assume keyId may be a fingerprint
		fingerprint := keyId
		_, ok := sshKeys[keyId]
		if !ok {
			// keyId is a comment
			fingerprint, ok = keyComments[keyId]
		}
		if !ok {
			result.Results[i].Error = common.ServerError(fmt.Errorf("invalid ssh key: %s", keyId))
		}
		// We found the key to delete so remove it from those we wish to keep.
		delete(sshKeys, fingerprint)
	}
	for _, key := range sshKeys {
		keysToWrite = append(keysToWrite, key)
	}
	if len(keysToWrite) == 0 {
		return params.ErrorResults{}, common.ServerError(fmt.Errorf("cannot delete all keys"))
	}

	err = api.writeSSHKeys(keysToWrite)
	if err != nil {
		return params.ErrorResults{}, common.ServerError(err)
	}
	return result, nil
}<|MERGE_RESOLUTION|>--- conflicted
+++ resolved
@@ -56,42 +56,12 @@
 	}
 	// TODO(wallyworld) - replace stub with real canRead function
 	// For now, only admins can read authorised ssh keys.
-<<<<<<< HEAD
-	getCanRead := func() (common.AuthFunc, error) {
-		return func(_ names.Tag) bool {
-			return authorizer.GetAuthTag() == adminUser
-		}, nil
-=======
 	canRead := func(_ string) bool {
 		return authorizer.GetAuthTag() == adminUser
->>>>>>> d3d9f852
 	}
 	// TODO(wallyworld) - replace stub with real canWrite function
 	// For now, only admins can write authorised ssh keys for users.
 	// Machine agents can write the juju-system-key.
-<<<<<<< HEAD
-	getCanWrite := func() (common.AuthFunc, error) {
-		return func(tag names.Tag) bool {
-			// Are we a machine agent writing the Juju system key.
-			if tag.Id() == config.JujuSystemKey {
-				_, ok := authorizer.GetAuthTag().(names.MachineTag)
-				return ok
-			}
-			// Are we writing the auth key for a user.
-			if _, err := st.User(tag.Id()); err != nil {
-				return false
-			}
-			return authorizer.GetAuthTag() == adminUser
-		}, nil
-	}
-	return &KeyManagerAPI{
-			state:       st,
-			resources:   resources,
-			authorizer:  authorizer,
-			getCanRead:  getCanRead,
-			getCanWrite: getCanWrite},
-		nil
-=======
 	canWrite := func(user string) bool {
 		// Are we a machine agent writing the Juju system key.
 		if user == config.JujuSystemKey {
@@ -105,8 +75,11 @@
 		return authorizer.GetAuthTag() == adminUser
 	}
 	return &KeyManagerAPI{
-		state: st, resources: resources, authorizer: authorizer, canRead: canRead, canWrite: canWrite}, nil
->>>>>>> d3d9f852
+		state: st,
+resources: resources,
+authorizer: authorizer,
+canRead: canRead,
+canWrite: canWrite}, nil
 }
 
 // ListKeys returns the authorised ssh keys for the specified users.
@@ -125,20 +98,11 @@
 	}
 
 	for i, entity := range arg.Entities.Entities {
-<<<<<<< HEAD
-		tag, err := names.ParseUserTag(entity.Tag)
-		if err != nil {
+		if !api.canRead(entity.Tag) {
 			results[i].Error = common.ServerError(common.ErrPerm)
 			continue
 		}
-		if !canRead(tag) {
-=======
-		if !api.canRead(entity.Tag) {
->>>>>>> d3d9f852
-			results[i].Error = common.ServerError(common.ErrPerm)
-			continue
-		}
-		if _, err := api.state.User(tag.Id()); err != nil {
+		if _, err := api.state.User(entity.Tag); err != nil {
 			if errors.IsNotFound(err) {
 				results[i].Error = common.ServerError(common.ErrPerm)
 			} else {
@@ -148,10 +112,8 @@
 		}
 		if configErr == nil {
 			results[i].Result = keyInfo
-		} else {
-			err = configErr
-		}
-		results[i].Error = common.ServerError(err)
+		}
+		results[i].Error = common.ServerError(configErr)
 	}
 	return params.StringsResults{Results: results}, nil
 }
@@ -218,19 +180,7 @@
 		return result, nil
 	}
 
-<<<<<<< HEAD
-	canWrite, err := api.getCanWrite()
-	if err != nil {
-		return params.ErrorResults{}, common.ServerError(err)
-	}
-	tag, err := names.ParseUserTag("user-" + arg.User)
-	if err != nil {
-		return params.ErrorResults{}, common.ServerError(common.ErrPerm)
-	}
-	if !canWrite(tag) {
-=======
 	if !api.canWrite(arg.User) {
->>>>>>> d3d9f852
 		return params.ErrorResults{}, common.ServerError(common.ErrPerm)
 	}
 
@@ -309,19 +259,7 @@
 		return result, nil
 	}
 
-<<<<<<< HEAD
-	canWrite, err := api.getCanWrite()
-	if err != nil {
-		return params.ErrorResults{}, common.ServerError(err)
-	}
-	tag, err := names.ParseUserTag("user-" + arg.User)
-	if err != nil {
-		return params.ErrorResults{}, common.ServerError(common.ErrPerm)
-	}
-	if !canWrite(tag) {
-=======
 	if !api.canWrite(arg.User) {
->>>>>>> d3d9f852
 		return params.ErrorResults{}, common.ServerError(common.ErrPerm)
 	}
 
@@ -391,20 +329,8 @@
 	if len(arg.Keys) == 0 {
 		return result, nil
 	}
-<<<<<<< HEAD
-	canWrite, err := api.getCanWrite()
-	if err != nil {
-		return params.ErrorResults{}, common.ServerError(err)
-	}
-	tag, err := names.ParseUserTag("user-" + arg.User)
-	if err != nil {
-		return params.ErrorResults{}, common.ServerError(err)
-	}
-	if !canWrite(tag) {
-=======
 
 	if !api.canWrite(arg.User) {
->>>>>>> d3d9f852
 		return params.ErrorResults{}, common.ServerError(common.ErrPerm)
 	}
 
