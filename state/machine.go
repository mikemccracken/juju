// Copyright 2012, 2013 Canonical Ltd.
// Licensed under the AGPLv3, see LICENCE file for details.

package state

import (
	"fmt"
	"strings"
	"time"

	"labix.org/v2/mgo"
	"labix.org/v2/mgo/txn"

	"launchpad.net/juju-core/constraints"
	"launchpad.net/juju-core/errors"
	"launchpad.net/juju-core/instance"
	"launchpad.net/juju-core/names"
	"launchpad.net/juju-core/state/api/params"
	"launchpad.net/juju-core/state/presence"
	"launchpad.net/juju-core/tools"
	"launchpad.net/juju-core/utils"
	"launchpad.net/juju-core/version"
)

// Machine represents the state of a machine.
type Machine struct {
	st  *State
	doc machineDoc
	annotator
}

// MachineJob values define responsibilities that machines may be
// expected to fulfil.
type MachineJob int

const (
	_ MachineJob = iota
	JobHostUnits
	JobManageEnviron

	// Deprecated in 1.18.
	JobManageState
)

var jobNames = map[MachineJob]params.MachineJob{
	JobHostUnits:     params.JobHostUnits,
	JobManageEnviron: params.JobManageEnviron,

	// Deprecated in 1.18.
	JobManageState: params.JobManageState,
}

// AllJobs returns all supported machine jobs.
func AllJobs() []MachineJob {
	return []MachineJob{JobHostUnits, JobManageEnviron}
}

// ToParams returns the job as params.MachineJob.
func (job MachineJob) ToParams() params.MachineJob {
	if paramsJob, ok := jobNames[job]; ok {
		return paramsJob
	}
	return params.MachineJob(fmt.Sprintf("<unknown job %d>", int(job)))
}

// MachineJobFromParams returns the job corresponding to params.MachineJob.
func MachineJobFromParams(job params.MachineJob) (MachineJob, error) {
	for machineJob, paramJob := range jobNames {
		if paramJob == job {
			return machineJob, nil
		}
	}
	return -1, fmt.Errorf("invalid machine job %q", job)
}

func (job MachineJob) String() string {
	return string(job.ToParams())
}

// machineDoc represents the internal state of a machine in MongoDB.
// Note the correspondence with MachineInfo in state/api/params.
type machineDoc struct {
	Id            string `bson:"_id"`
	Nonce         string
	Series        string
	ContainerType string
	Principals    []string
	Life          Life
	Tools         *tools.Tools `bson:",omitempty"`
	Jobs          []MachineJob
	NoVote        bool
	HasVote       bool
	PasswordHash  string
	Clean         bool
	// We store 2 different sets of addresses for the machine, obtained
	// from different sources.
	// Addresses is the set of addresses obtained by asking the provider.
	Addresses []address
	// MachineAddresses is the set of addresses obtained from the machine itself.
	MachineAddresses []address
	// The SupportedContainers attributes are used to advertise what containers this
	// machine is capable of hosting.
	SupportedContainersKnown bool
	SupportedContainers      []instance.ContainerType `bson:",omitempty"`
	// Deprecated. InstanceId, now lives on instanceData.
	// This attribute is retained so that data from existing machines can be read.
	// SCHEMACHANGE
	// TODO(wallyworld): remove this attribute when schema upgrades are possible.
	InstanceId instance.Id
}

func newMachine(st *State, doc *machineDoc) *Machine {
	machine := &Machine{
		st:  st,
		doc: *doc,
	}
	machine.annotator = annotator{
		globalKey: machine.globalKey(),
		tag:       machine.Tag(),
		st:        st,
	}
	return machine
}

// Id returns the machine id.
func (m *Machine) Id() string {
	return m.doc.Id
}

// Series returns the operating system series running on the machine.
func (m *Machine) Series() string {
	return m.doc.Series
}

// ContainerType returns the type of container hosting this machine.
func (m *Machine) ContainerType() instance.ContainerType {
	return instance.ContainerType(m.doc.ContainerType)
}

// machineGlobalKey returns the global database key for the identified machine.
func machineGlobalKey(id string) string {
	return "m#" + id
}

// globalKey returns the global database key for the machine.
func (m *Machine) globalKey() string {
	return machineGlobalKey(m.doc.Id)
}

// instanceData holds attributes relevant to a provisioned machine.
type instanceData struct {
	Id         string      `bson:"_id"`
	InstanceId instance.Id `bson:"instanceid"`
	Status     string      `bson:"status,omitempty"`
	Arch       *string     `bson:"arch,omitempty"`
	Mem        *uint64     `bson:"mem,omitempty"`
	RootDisk   *uint64     `bson:"rootdisk,omitempty"`
	CpuCores   *uint64     `bson:"cpucores,omitempty"`
	CpuPower   *uint64     `bson:"cpupower,omitempty"`
	Tags       *[]string   `bson:"tags,omitempty"`
}

// TODO(wallyworld): move this method to a service.
func (m *Machine) HardwareCharacteristics() (*instance.HardwareCharacteristics, error) {
	hc := &instance.HardwareCharacteristics{}
	instData, err := getInstanceData(m.st, m.Id())
	if err != nil {
		return nil, err
	}
	hc.Arch = instData.Arch
	hc.Mem = instData.Mem
	hc.RootDisk = instData.RootDisk
	hc.CpuCores = instData.CpuCores
	hc.CpuPower = instData.CpuPower
	hc.Tags = instData.Tags
	return hc, nil
}

func getInstanceData(st *State, id string) (instanceData, error) {
	var instData instanceData
	err := st.instanceData.FindId(id).One(&instData)
	if err == mgo.ErrNotFound {
		return instanceData{}, errors.NotFoundf("instance data for machine %v", id)
	}
	if err != nil {
		return instanceData{}, fmt.Errorf("cannot get instance data for machine %v: %v", id, err)
	}
	return instData, nil
}

// Tag returns a name identifying the machine that is safe to use
// as a file name.  The returned name will be different from other
// Tag values returned by any other entities from the same state.
func (m *Machine) Tag() string {
	return names.MachineTag(m.Id())
}

// Life returns whether the machine is Alive, Dying or Dead.
func (m *Machine) Life() Life {
	return m.doc.Life
}

// Jobs returns the responsibilities that must be fulfilled by m's agent.
func (m *Machine) Jobs() []MachineJob {
	return m.doc.Jobs
}

<<<<<<< HEAD
// IsManager returns true if the machine has JJobManageEnviron.
func (m *Machine) IsManager() bool {
	for _, job := range m.doc.Jobs {
		switch job {
		case JobManageEnviron:
			return true
		}
=======
// WantsVote reports whether the machine is a state server
// that wants to take part in peer voting.
func (m *Machine) WantsVote() bool {
	return hasJob(m.doc.Jobs, JobManageEnviron) && !m.doc.NoVote
}

// HasVote reports whether that machine is currently a voting
// member of the replica set.
func (m *Machine) HasVote() bool {
	return m.doc.HasVote
}

// SetHasVote sets whether the machine is currently a voting
// member of the replica set. It should only be called
// from the worker that maintains the replica set.
func (m *Machine) SetHasVote(hasVote bool) error {
	ops := []txn.Op{{
		C:      m.st.machines.Name,
		Id:     m.doc.Id,
		Assert: notDeadDoc,
		Update: D{{"$set", D{{"hasvote", hasVote}}}},
	}}
	if err := m.st.runTransaction(ops); err != nil {
		return fmt.Errorf("cannot set HasVote of machine %v: %v", m, onAbort(err, errDead))
>>>>>>> 23567548
	}
	m.doc.HasVote = hasVote
	return nil
}

// IsManager returns true if the machine has JobManageEnviron.
func (m *Machine) IsManager() bool {
	return hasJob(m.doc.Jobs, JobManageEnviron)
}

// IsManual returns true if the machine was manually provisioned.
func (m *Machine) IsManual() (bool, error) {
	// Apart from the bootstrap machine, manually provisioned
	// machines have a nonce prefixed with "manual:". This is
	// unique to manual provisioning.
	if strings.HasPrefix(m.doc.Nonce, "manual:") {
		return true, nil
	}
	// The bootstrap machine uses BootstrapNonce, so in that
	// case we need to check if its provider type is "manual".
	// We also check for "null", which is an alias for manual.
	if m.doc.Id == "0" {
		cfg, err := m.st.EnvironConfig()
		if err != nil {
			return false, err
		}
		t := cfg.Type()
		return t == "null" || t == "manual", nil
	}
	return false, nil
}

// AgentTools returns the tools that the agent is currently running.
// It returns an error that satisfies IsNotFound if the tools have not yet been set.
func (m *Machine) AgentTools() (*tools.Tools, error) {
	if m.doc.Tools == nil {
		return nil, errors.NotFoundf("agent tools for machine %v", m)
	}
	tools := *m.doc.Tools
	return &tools, nil
}

// checkVersionValidity checks whether the given version is suitable
// for passing to SetAgentVersion.
func checkVersionValidity(v version.Binary) error {
	if v.Series == "" || v.Arch == "" {
		return fmt.Errorf("empty series or arch")
	}
	return nil
}

// SetAgentVersion sets the version of juju that the agent is
// currently running.
func (m *Machine) SetAgentVersion(v version.Binary) (err error) {
	defer utils.ErrorContextf(&err, "cannot set agent version for machine %v", m)
	if err = checkVersionValidity(v); err != nil {
		return err
	}
	tools := &tools.Tools{Version: v}
	ops := []txn.Op{{
		C:      m.st.machines.Name,
		Id:     m.doc.Id,
		Assert: notDeadDoc,
		Update: D{{"$set", D{{"tools", tools}}}},
	}}
	if err := m.st.runTransaction(ops); err != nil {
		return onAbort(err, errDead)
	}
	m.doc.Tools = tools
	return nil
}

// SetMongoPassword sets the password the agent responsible for the machine
// should use to communicate with the state servers.  Previous passwords
// are invalidated.
func (m *Machine) SetMongoPassword(password string) error {
	return m.st.setMongoPassword(m.Tag(), password)
}

// SetPassword sets the password for the machine's agent.
func (m *Machine) SetPassword(password string) error {
	if len(password) < utils.MinAgentPasswordLength {
		return fmt.Errorf("password is only %d bytes long, and is not a valid Agent password", len(password))
	}
	return m.setPasswordHash(utils.AgentPasswordHash(password))
}

// setPasswordHash sets the underlying password hash in the database directly
// to the value supplied. This is split out from SetPassword to allow direct
// manipulation in tests (to check for backwards compatibility).
func (m *Machine) setPasswordHash(passwordHash string) error {
	ops := []txn.Op{{
		C:      m.st.machines.Name,
		Id:     m.doc.Id,
		Assert: notDeadDoc,
		Update: D{{"$set", D{{"passwordhash", passwordHash}}}},
	}}
	if err := m.st.runTransaction(ops); err != nil {
		return fmt.Errorf("cannot set password of machine %v: %v", m, onAbort(err, errDead))
	}
	m.doc.PasswordHash = passwordHash
	return nil
}

// Return the underlying PasswordHash stored in the database. Used by the test
// suite to check that the PasswordHash gets properly updated to new values
// when compatibility mode is detected.
func (m *Machine) getPasswordHash() string {
	return m.doc.PasswordHash
}

// PasswordValid returns whether the given password is valid
// for the given machine.
func (m *Machine) PasswordValid(password string) bool {
	agentHash := utils.AgentPasswordHash(password)
	if agentHash == m.doc.PasswordHash {
		return true
	}
	// In Juju 1.16 and older we used the slower password hash for unit
	// agents. So check to see if the supplied password matches the old
	// path, and if so, update it to the new mechanism.
	// We ignore any error in setting the password, as we'll just try again
	// next time
	if utils.UserPasswordHash(password, utils.CompatSalt) == m.doc.PasswordHash {
		logger.Debugf("%s logged in with old password hash, changing to AgentPasswordHash",
			m.Tag())
		m.setPasswordHash(agentHash)
		return true
	}
	return false
}

// Destroy sets the machine lifecycle to Dying if it is Alive. It does
// nothing otherwise. Destroy will fail if the machine has principal
// units assigned, or if the machine has JobManageEnviron.
// If the machine has assigned units, Destroy will return
// a HasAssignedUnitsError.
func (m *Machine) Destroy() error {
	return m.advanceLifecycle(Dying)
}

// ForceDestroy queues the machine for complete removal, including the
// destruction of all units and containers on the machine.
func (m *Machine) ForceDestroy() error {
	if !m.IsManager() {
		ops := []txn.Op{{
			C:      m.st.machines.Name,
			Id:     m.doc.Id,
			Assert: D{{"jobs", D{{"$nin", []MachineJob{JobManageEnviron}}}}},
		}, m.st.newCleanupOp("machine", m.doc.Id)}
		if err := m.st.runTransaction(ops); err != txn.ErrAborted {
			return err
		}
	}
	return fmt.Errorf("machine %s is required by the environment", m.doc.Id)
}

// EnsureDead sets the machine lifecycle to Dead if it is Alive or Dying.
// It does nothing otherwise. EnsureDead will fail if the machine has
// principal units assigned, or if the machine has JobManageEnviron.
// If the machine has assigned units, EnsureDead will return
// a HasAssignedUnitsError.
func (m *Machine) EnsureDead() error {
	return m.advanceLifecycle(Dead)
}

type HasAssignedUnitsError struct {
	MachineId string
	UnitNames []string
}

func (e *HasAssignedUnitsError) Error() string {
	return fmt.Sprintf("machine %s has unit %q assigned", e.MachineId, e.UnitNames[0])
}

func IsHasAssignedUnitsError(err error) bool {
	_, ok := err.(*HasAssignedUnitsError)
	return ok
}

// Containers returns the container ids belonging to a parent machine.
// TODO(wallyworld): move this method to a service
func (m *Machine) Containers() ([]string, error) {
	var mc machineContainers
	err := m.st.containerRefs.FindId(m.Id()).One(&mc)
	if err == nil {
		return mc.Children, nil
	}
	if err == mgo.ErrNotFound {
		return nil, errors.NotFoundf("container info for machine %v", m.Id())
	}
	return nil, err
}

// ParentId returns the Id of the host machine if this machine is a container.
func (m *Machine) ParentId() (string, bool) {
	parentId := ParentId(m.Id())
	return parentId, parentId != ""
}

type HasContainersError struct {
	MachineId    string
	ContainerIds []string
}

func (e *HasContainersError) Error() string {
	return fmt.Sprintf("machine %s is hosting containers %q", e.MachineId, strings.Join(e.ContainerIds, ","))
}

func IsHasContainersError(err error) bool {
	_, ok := err.(*HasContainersError)
	return ok
}

// advanceLifecycle ensures that the machine's lifecycle is no earlier
// than the supplied value. If the machine already has that lifecycle
// value, or a later one, no changes will be made to remote state. If
// the machine has any responsibilities that preclude a valid change in
// lifecycle, it will return an error.
func (original *Machine) advanceLifecycle(life Life) (err error) {
	containers, err := original.Containers()
	if err != nil {
		return err
	}
	if len(containers) > 0 {
		return &HasContainersError{
			MachineId:    original.doc.Id,
			ContainerIds: containers,
		}
	}
	m := original
	defer func() {
		if err == nil {
			// The machine's lifecycle is known to have advanced; it may be
			// known to have already advanced further than requested, in
			// which case we set the latest known valid value.
			if m == nil {
				life = Dead
			} else if m.doc.Life > life {
				life = m.doc.Life
			}
			original.doc.Life = life
		}
	}()
	// op and
	op := txn.Op{
		C:      m.st.machines.Name,
		Id:     m.doc.Id,
		Update: D{{"$set", D{{"life", life}}}},
	}
	advanceAsserts := D{
		{"jobs", D{{"$nin", []MachineJob{JobManageEnviron}}}},
		{"$or", []D{
			{{"principals", D{{"$size", 0}}}},
			{{"principals", D{{"$exists", false}}}},
		}},
		{"hasvote", D{{"$ne", true}}},
	}
	// 3 attempts: one with original data, one with refreshed data, and a final
	// one intended to determine the cause of failure of the preceding attempt.
	for i := 0; i < 3; i++ {
		// If the transaction was aborted, grab a fresh copy of the machine data.
		// We don't write to original, because the expectation is that state-
		// changing methods only set the requested change on the receiver; a case
		// could perhaps be made that this is not a helpful convention in the
		// context of the new state API, but we maintain consistency in the
		// face of uncertainty.
		if i != 0 {
			if m, err = m.st.Machine(m.doc.Id); errors.IsNotFoundError(err) {
				return nil
			} else if err != nil {
				return err
			}
		}
		// Check that the life change is sane, and collect the assertions
		// necessary to determine that it remains so.
		switch life {
		case Dying:
			if m.doc.Life != Alive {
				return nil
			}
			op.Assert = append(advanceAsserts, isAliveDoc...)
		case Dead:
			if m.doc.Life == Dead {
				return nil
			}
			op.Assert = append(advanceAsserts, notDeadDoc...)
		default:
			panic(fmt.Errorf("cannot advance lifecycle to %v", life))
		}
		// Check that the machine does not have any responsibilities that
		// prevent a lifecycle change.
		if hasJob(m.doc.Jobs, JobManageEnviron) {
			// (NOTE: When we enable multiple JobManageEnviron machines,
			// this restriction will be lifted, but we will assert that the
			// machine is not voting)
			return fmt.Errorf("machine %s is required by the environment", m.doc.Id)
		}
		if m.doc.HasVote {
			return fmt.Errorf("machine %s is a voting replica set member", m.doc.Id)
		}
		if len(m.doc.Principals) != 0 {
			return &HasAssignedUnitsError{
				MachineId: m.doc.Id,
				UnitNames: m.doc.Principals,
			}
		}
		// Run the transaction...
		if err := m.st.runTransaction([]txn.Op{op}); err != txn.ErrAborted {
			return err
		}
		// ...and retry on abort.
	}
	// In very rare circumstances, the final iteration above will have determined
	// no cause of failure, and attempted a final transaction: if this also failed,
	// we can be sure that the machine document is changing very fast, in a somewhat
	// surprising fashion, and that it is sensible to back off for now.
	return fmt.Errorf("machine %s cannot advance lifecycle: %v", m, ErrExcessiveContention)
}

// Remove removes the machine from state. It will fail if the machine is not
// Dead.
func (m *Machine) Remove() (err error) {
	defer utils.ErrorContextf(&err, "cannot remove machine %s", m.doc.Id)
	if m.doc.Life != Dead {
		return fmt.Errorf("machine is not dead")
	}
	ops := []txn.Op{
		{
			C:      m.st.machines.Name,
			Id:     m.doc.Id,
			Assert: txn.DocExists,
			Remove: true,
		},
		{
			C:      m.st.instanceData.Name,
			Id:     m.doc.Id,
			Remove: true,
		},
		removeStatusOp(m.st, m.globalKey()),
		removeConstraintsOp(m.st, m.globalKey()),
		annotationRemoveOp(m.st, m.globalKey()),
	}
	ops = append(ops, removeContainerRefOps(m.st, m.Id())...)
	// The only abort conditions in play indicate that the machine has already
	// been removed.
	return onAbort(m.st.runTransaction(ops), nil)
}

// Refresh refreshes the contents of the machine from the underlying
// state. It returns an error that satisfies IsNotFound if the machine has
// been removed.
func (m *Machine) Refresh() error {
	doc := machineDoc{}
	err := m.st.machines.FindId(m.doc.Id).One(&doc)
	if err == mgo.ErrNotFound {
		return errors.NotFoundf("machine %v", m)
	}
	if err != nil {
		return fmt.Errorf("cannot refresh machine %v: %v", m, err)
	}
	m.doc = doc
	return nil
}

// AgentAlive returns whether the respective remote agent is alive.
func (m *Machine) AgentAlive() (bool, error) {
	return m.st.pwatcher.Alive(m.globalKey())
}

// WaitAgentAlive blocks until the respective agent is alive.
func (m *Machine) WaitAgentAlive(timeout time.Duration) (err error) {
	defer utils.ErrorContextf(&err, "waiting for agent of machine %v", m)
	ch := make(chan presence.Change)
	m.st.pwatcher.Watch(m.globalKey(), ch)
	defer m.st.pwatcher.Unwatch(m.globalKey(), ch)
	for i := 0; i < 2; i++ {
		select {
		case change := <-ch:
			if change.Alive {
				return nil
			}
		case <-time.After(timeout):
			return fmt.Errorf("still not alive after timeout")
		case <-m.st.pwatcher.Dead():
			return m.st.pwatcher.Err()
		}
	}
	panic(fmt.Sprintf("presence reported dead status twice in a row for machine %v", m))
}

// SetAgentAlive signals that the agent for machine m is alive.
// It returns the started pinger.
func (m *Machine) SetAgentAlive() (*presence.Pinger, error) {
	p := presence.NewPinger(m.st.presence, m.globalKey())
	err := p.Start()
	if err != nil {
		return nil, err
	}
	return p, nil
}

// InstanceId returns the provider specific instance id for this
// machine, or a NotProvisionedError, if not set.
func (m *Machine) InstanceId() (instance.Id, error) {
	// SCHEMACHANGE
	// TODO(wallyworld) - remove this backward compatibility code when schema upgrades are possible
	// (we first check for InstanceId stored on the machineDoc)
	if m.doc.InstanceId != "" {
		return m.doc.InstanceId, nil
	}
	instData, err := getInstanceData(m.st, m.Id())
	if (err == nil && instData.InstanceId == "") || errors.IsNotFoundError(err) {
		err = NotProvisionedError(m.Id())
	}
	if err != nil {
		return "", err
	}
	return instData.InstanceId, nil
}

// InstanceStatus returns the provider specific instance status for this machine,
// or a NotProvisionedError if instance is not yet provisioned.
func (m *Machine) InstanceStatus() (string, error) {
	// SCHEMACHANGE
	// InstanceId may not be stored in the instanceData doc, so we
	// get it using an API on machine which knows to look in the old
	// place if necessary.
	instId, err := m.InstanceId()
	if err != nil {
		return "", err
	}
	instData, err := getInstanceData(m.st, m.Id())
	if (err == nil && instId == "") || errors.IsNotFoundError(err) {
		err = NotProvisionedError(m.Id())
	}
	if err != nil {
		return "", err
	}
	return instData.Status, nil
}

// SetInstanceStatus sets the provider specific instance status for a machine.
func (m *Machine) SetInstanceStatus(status string) (err error) {
	defer utils.ErrorContextf(&err, "cannot set instance status for machine %q", m)

	// SCHEMACHANGE - we can't do this yet until the schema is updated
	// so just do a txn.DocExists for now.
	// provisioned := D{{"instanceid", D{{"$ne", ""}}}}
	ops := []txn.Op{
		{
			C:      m.st.instanceData.Name,
			Id:     m.doc.Id,
			Assert: txn.DocExists,
			Update: D{{"$set", D{{"status", status}}}},
		},
	}

	if err = m.st.runTransaction(ops); err == nil {
		return nil
	} else if err != txn.ErrAborted {
		return err
	}
	return NotProvisionedError(m.Id())
}

// Units returns all the units that have been assigned to the machine.
func (m *Machine) Units() (units []*Unit, err error) {
	defer utils.ErrorContextf(&err, "cannot get units assigned to machine %v", m)
	pudocs := []unitDoc{}
	err = m.st.units.Find(D{{"machineid", m.doc.Id}}).All(&pudocs)
	if err != nil {
		return nil, err
	}
	for _, pudoc := range pudocs {
		units = append(units, newUnit(m.st, &pudoc))
		docs := []unitDoc{}
		err = m.st.units.Find(D{{"principal", pudoc.Name}}).All(&docs)
		if err != nil {
			return nil, err
		}
		for _, doc := range docs {
			units = append(units, newUnit(m.st, &doc))
		}
	}
	return units, nil
}

// SetProvisioned sets the provider specific machine id, nonce and also metadata for
// this machine. Once set, the instance id cannot be changed.
//
// When provisioning an instance, a nonce should be created and passed
// when starting it, before adding the machine to the state. This means
// that if the provisioner crashes (or its connection to the state is
// lost) after starting the instance, we can be sure that only a single
// instance will be able to act for that machine.
func (m *Machine) SetProvisioned(id instance.Id, nonce string, characteristics *instance.HardwareCharacteristics) (err error) {
	defer utils.ErrorContextf(&err, "cannot set instance data for machine %q", m)

	if id == "" || nonce == "" {
		return fmt.Errorf("instance id and nonce cannot be empty")
	}

	if characteristics == nil {
		characteristics = &instance.HardwareCharacteristics{}
	}
	instData := &instanceData{
		Id:         m.doc.Id,
		InstanceId: id,
		Arch:       characteristics.Arch,
		Mem:        characteristics.Mem,
		RootDisk:   characteristics.RootDisk,
		CpuCores:   characteristics.CpuCores,
		CpuPower:   characteristics.CpuPower,
		Tags:       characteristics.Tags,
	}
	// SCHEMACHANGE
	// TODO(wallyworld) - do not check instanceId on machineDoc after schema is upgraded
	notSetYet := D{{"instanceid", ""}, {"nonce", ""}}
	ops := []txn.Op{
		{
			C:      m.st.machines.Name,
			Id:     m.doc.Id,
			Assert: append(isAliveDoc, notSetYet...),
			Update: D{{"$set", D{{"instanceid", id}, {"nonce", nonce}}}},
		}, {
			C:      m.st.instanceData.Name,
			Id:     m.doc.Id,
			Assert: txn.DocMissing,
			Insert: instData,
		},
	}

	if err = m.st.runTransaction(ops); err == nil {
		m.doc.Nonce = nonce
		// SCHEMACHANGE
		// TODO(wallyworld) - remove this backward compatibility code when schema upgrades are possible
		// (InstanceId is stored on the instanceData document but we duplicate the value on the machineDoc.
		m.doc.InstanceId = id
		return nil
	} else if err != txn.ErrAborted {
		return err
	} else if alive, err := isAlive(m.st.machines, m.doc.Id); err != nil {
		return err
	} else if !alive {
		return errNotAlive
	}
	return fmt.Errorf("already set")
}

// notProvisionedError records an error when a machine is not provisioned.
type notProvisionedError struct {
	machineId string
}

func NotProvisionedError(machineId string) error {
	return &notProvisionedError{machineId}
}

func (e *notProvisionedError) Error() string {
	return fmt.Sprintf("machine %v is not provisioned", e.machineId)
}

// IsNotProvisionedError returns true if err is a notProvisionedError.
func IsNotProvisionedError(err error) bool {
	_, ok := err.(*notProvisionedError)
	return ok
}

// Addresses returns any hostnames and ips associated with a machine,
// determined both by the machine itself, and by asking the provider.
//
// The addresses returned by the provider shadow any of the addresses
// that the machine reported with the same address value.
func (m *Machine) Addresses() (addresses []instance.Address) {
	merged := make(map[string]instance.Address)
	for _, address := range m.doc.MachineAddresses {
		merged[address.Value] = address.InstanceAddress()
	}
	for _, address := range m.doc.Addresses {
		merged[address.Value] = address.InstanceAddress()
	}
	for _, address := range merged {
		addresses = append(addresses, address)
	}
	return
}

// SetAddresses records any addresses related to the machine, sourced
// by asking the provider.
func (m *Machine) SetAddresses(addresses []instance.Address) (err error) {
	stateAddresses := instanceAddressesToAddresses(addresses)
	ops := []txn.Op{
		{
			C:      m.st.machines.Name,
			Id:     m.doc.Id,
			Assert: notDeadDoc,
			Update: D{{"$set", D{{"addresses", stateAddresses}}}},
		},
	}

	if err = m.st.runTransaction(ops); err != nil {
		return fmt.Errorf("cannot set addresses of machine %v: %v", m, onAbort(err, errDead))
	}
	m.doc.Addresses = stateAddresses
	return nil
}

// MachineAddresses returns any hostnames and ips associated with a machine,
// determined by asking the machine itself.
func (m *Machine) MachineAddresses() (addresses []instance.Address) {
	for _, address := range m.doc.MachineAddresses {
		addresses = append(addresses, address.InstanceAddress())
	}
	return
}

// SetMachineAddresses records any addresses related to the machine, sourced
// by asking the machine.
func (m *Machine) SetMachineAddresses(addresses []instance.Address) (err error) {
	stateAddresses := instanceAddressesToAddresses(addresses)
	ops := []txn.Op{
		{
			C:      m.st.machines.Name,
			Id:     m.doc.Id,
			Assert: notDeadDoc,
			Update: D{{"$set", D{{"machineaddresses", stateAddresses}}}},
		},
	}

	if err = m.st.runTransaction(ops); err != nil {
		return fmt.Errorf("cannot set machine addresses of machine %v: %v", m, onAbort(err, errDead))
	}
	m.doc.MachineAddresses = stateAddresses
	return nil
}

// CheckProvisioned returns true if the machine was provisioned with the given nonce.
func (m *Machine) CheckProvisioned(nonce string) bool {
	return nonce == m.doc.Nonce && nonce != ""
}

// String returns a unique description of this machine.
func (m *Machine) String() string {
	return m.doc.Id
}

// Constraints returns the exact constraints that should apply when provisioning
// an instance for the machine.
func (m *Machine) Constraints() (constraints.Value, error) {
	return readConstraints(m.st, m.globalKey())
}

// SetConstraints sets the exact constraints to apply when provisioning an
// instance for the machine. It will fail if the machine is Dead, or if it
// is already provisioned.
func (m *Machine) SetConstraints(cons constraints.Value) (err error) {
	defer utils.ErrorContextf(&err, "cannot set constraints")
	notSetYet := D{{"nonce", ""}}
	ops := []txn.Op{
		{
			C:      m.st.machines.Name,
			Id:     m.doc.Id,
			Assert: append(isAliveDoc, notSetYet...),
		},
		setConstraintsOp(m.st, m.globalKey(), cons),
	}
	// 3 attempts is enough to push the ErrExcessiveContention case out of the
	// realm of plausibility: it implies local state indicating unprovisioned,
	// and remote state indicating provisioned (reasonable); but which changes
	// back to unprovisioned and then to provisioned again with *very* specific
	// timing in the course of this loop.
	for i := 0; i < 3; i++ {
		if m.doc.Life != Alive {
			return errNotAlive
		}
		if _, err := m.InstanceId(); err == nil {
			return fmt.Errorf("machine is already provisioned")
		} else if !IsNotProvisionedError(err) {
			return err
		}
		if err := m.st.runTransaction(ops); err != txn.ErrAborted {
			return err
		}
		if m, err = m.st.Machine(m.doc.Id); err != nil {
			return err
		}
	}
	return ErrExcessiveContention
}

// Status returns the status of the machine.
func (m *Machine) Status() (status params.Status, info string, data params.StatusData, err error) {
	doc, err := getStatus(m.st, m.globalKey())
	if err != nil {
		return "", "", nil, err
	}
	status = doc.Status
	info = doc.StatusInfo
	data = doc.StatusData
	return
}

// SetStatus sets the status of the machine.
func (m *Machine) SetStatus(status params.Status, info string, data params.StatusData) error {
	doc := statusDoc{
		Status:     status,
		StatusInfo: info,
		StatusData: data,
	}
	if err := doc.validateSet(); err != nil {
		return err
	}
	ops := []txn.Op{{
		C:      m.st.machines.Name,
		Id:     m.doc.Id,
		Assert: notDeadDoc,
	},
		updateStatusOp(m.st, m.globalKey(), doc),
	}
	if err := m.st.runTransaction(ops); err != nil {
		return fmt.Errorf("cannot set status of machine %q: %v", m, onAbort(err, errNotAlive))
	}
	return nil
}

// Clean returns true if the machine does not have any deployed units or containers.
func (m *Machine) Clean() bool {
	return m.doc.Clean
}

// SupportedContainers returns any containers this machine is capable of hosting, and a bool
// indicating if the supported containers have been determined or not.
func (m *Machine) SupportedContainers() ([]instance.ContainerType, bool) {
	return m.doc.SupportedContainers, m.doc.SupportedContainersKnown
}

// SupportsNoContainers records the fact that this machine doesn't support any containers.
func (m *Machine) SupportsNoContainers() (err error) {
	if err = m.updateSupportedContainers([]instance.ContainerType{}); err != nil {
		return err
	}
	return m.markInvalidContainers()
}

// SetSupportedContainers sets the list of containers supported by this machine.
func (m *Machine) SetSupportedContainers(containers []instance.ContainerType) (err error) {
	if len(containers) == 0 {
		return fmt.Errorf("at least one valid container type is required")
	}
	for _, container := range containers {
		if container == instance.NONE {
			return fmt.Errorf("%q is not a valid container type", container)
		}
	}
	if err = m.updateSupportedContainers(containers); err != nil {
		return err
	}
	return m.markInvalidContainers()
}

func isSupportedContainer(container instance.ContainerType, supportedContainers []instance.ContainerType) bool {
	for _, supportedContainer := range supportedContainers {
		if supportedContainer == container {
			return true
		}
	}
	return false
}

// updateSupportedContainers sets the supported containers on this host machine.
func (m *Machine) updateSupportedContainers(supportedContainers []instance.ContainerType) (err error) {
	ops := []txn.Op{
		{
			C:      m.st.machines.Name,
			Id:     m.doc.Id,
			Assert: notDeadDoc,
			Update: D{
				{"$set", D{
					{"supportedcontainers", supportedContainers},
					{"supportedcontainersknown", true},
				}}},
		},
	}
	if err = m.st.runTransaction(ops); err != nil {
		return fmt.Errorf("cannot update supported containers of machine %v: %v", m, onAbort(err, errDead))
	}
	m.doc.SupportedContainers = supportedContainers
	m.doc.SupportedContainersKnown = true
	return nil
}

// markInvalidContainers sets the status of any container belonging to this machine
// as being in error if the container type is not supported.
func (m *Machine) markInvalidContainers() error {
	currentContainers, err := m.Containers()
	if err != nil {
		return err
	}
	for _, containerId := range currentContainers {
		if !isSupportedContainer(ContainerTypeFromId(containerId), m.doc.SupportedContainers) {
			container, err := m.st.Machine(containerId)
			if err != nil {
				logger.Errorf("loading container %v to mark as invalid: %v", containerId, err)
				continue
			}
			// There should never be a circumstance where an unsupported container is started.
			// Nonetheless, we check and log an error if such a situation arises.
			status, _, _, err := container.Status()
			if err != nil {
				logger.Errorf("finding status of container %v to mark as invalid: %v", containerId, err)
				continue
			}
			if status == params.StatusPending {
				containerType := ContainerTypeFromId(containerId)
				container.SetStatus(
					params.StatusError, "unsupported container", params.StatusData{"type": containerType})
			} else {
				logger.Errorf("unsupported container %v has unexpected status %v", containerId, status)
			}
		}
	}
	return nil
}<|MERGE_RESOLUTION|>--- conflicted
+++ resolved
@@ -205,15 +205,6 @@
 	return m.doc.Jobs
 }
 
-<<<<<<< HEAD
-// IsManager returns true if the machine has JJobManageEnviron.
-func (m *Machine) IsManager() bool {
-	for _, job := range m.doc.Jobs {
-		switch job {
-		case JobManageEnviron:
-			return true
-		}
-=======
 // WantsVote reports whether the machine is a state server
 // that wants to take part in peer voting.
 func (m *Machine) WantsVote() bool {
@@ -238,7 +229,6 @@
 	}}
 	if err := m.st.runTransaction(ops); err != nil {
 		return fmt.Errorf("cannot set HasVote of machine %v: %v", m, onAbort(err, errDead))
->>>>>>> 23567548
 	}
 	m.doc.HasVote = hasVote
 	return nil
