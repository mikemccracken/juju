// Copyright 2012, 2013 Canonical Ltd.
// Licensed under the AGPLv3, see LICENCE file for details.

package state

import (
	stderrors "errors"
	"fmt"
	"sort"
	"strconv"
	"strings"

	"github.com/juju/errors"
	jujutxn "github.com/juju/txn"
	"github.com/juju/utils/series"
	"gopkg.in/juju/charm.v6-unstable"
	csparams "gopkg.in/juju/charmrepo.v2-unstable/csclient/params"
	"gopkg.in/juju/names.v2"
	"gopkg.in/mgo.v2"
	"gopkg.in/mgo.v2/bson"
	"gopkg.in/mgo.v2/txn"

	"github.com/juju/juju/constraints"
	"github.com/juju/juju/core/leadership"
	"github.com/juju/juju/status"
)

// Application represents the state of an application.
type Application struct {
	st  *State
	doc applicationDoc
}

// applicationDoc represents the internal state of an application in MongoDB.
// Note the correspondence with ApplicationInfo in apiserver.
type applicationDoc struct {
	DocID                string     `bson:"_id"`
	Name                 string     `bson:"name"`
	ModelUUID            string     `bson:"model-uuid"`
	Series               string     `bson:"series"`
	Subordinate          bool       `bson:"subordinate"`
	CharmURL             *charm.URL `bson:"charmurl"`
	Channel              string     `bson:"cs-channel"`
	CharmModifiedVersion int        `bson:"charmmodifiedversion"`
	ForceCharm           bool       `bson:"forcecharm"`
	Life                 Life       `bson:"life"`
	UnitCount            int        `bson:"unitcount"`
	RelationCount        int        `bson:"relationcount"`
	Exposed              bool       `bson:"exposed"`
	MinUnits             int        `bson:"minunits"`
	TxnRevno             int64      `bson:"txn-revno"`
	MetricCredentials    []byte     `bson:"metric-credentials"`
}

func newApplication(st *State, doc *applicationDoc) *Application {
	app := &Application{
		st:  st,
		doc: *doc,
	}
	return app
}

// IsRemote returns false for a local application.
func (a *Application) IsRemote() bool {
	return false
}

// Name returns the application name.
func (a *Application) Name() string {
	return a.doc.Name
}

// Tag returns a name identifying the application.
// The returned name will be different from other Tag values returned by any
// other entities from the same state.
func (a *Application) Tag() names.Tag {
	return a.ApplicationTag()
}

// ApplicationTag returns the more specific ApplicationTag rather than the generic
// Tag.
func (a *Application) ApplicationTag() names.ApplicationTag {
	return names.NewApplicationTag(a.Name())
}

// applicationGlobalKey returns the global database key for the application
// with the given name.
func applicationGlobalKey(svcName string) string {
	return "a#" + svcName
}

// globalKey returns the global database key for the application.
func (a *Application) globalKey() string {
	return applicationGlobalKey(a.doc.Name)
}

func applicationSettingsKey(appName string, curl *charm.URL) string {
	return fmt.Sprintf("a#%s#%s", appName, curl)
}

// settingsKey returns the charm-version-specific settings collection
// key for the application.
func (a *Application) settingsKey() string {
	return applicationSettingsKey(a.doc.Name, a.doc.CharmURL)
}

func applicationStorageConstraintsKey(appName string, curl *charm.URL) string {
	return fmt.Sprintf("asc#%s#%s", appName, curl)
}

// storageConstraintsKey returns the charm-version-specific storage
// constraints collection key for the application.
func (a *Application) storageConstraintsKey() string {
	return applicationStorageConstraintsKey(a.doc.Name, a.doc.CharmURL)
}

// Series returns the specified series for this charm.
func (a *Application) Series() string {
	return a.doc.Series
}

// Life returns whether the application is Alive, Dying or Dead.
func (a *Application) Life() Life {
	return a.doc.Life
}

var errRefresh = stderrors.New("state seems inconsistent, refresh and try again")

// Destroy ensures that the application and all its relations will be removed at
// some point; if the application has no units, and no relation involving the
// application has any units in scope, they are all removed immediately.
func (a *Application) Destroy() (err error) {
	defer errors.DeferredAnnotatef(&err, "cannot destroy application %q", a)
	defer func() {
		if err == nil {
			// This is a white lie; the document might actually be removed.
			a.doc.Life = Dying
		}
	}()
	app := &Application{st: a.st, doc: a.doc}
	buildTxn := func(attempt int) ([]txn.Op, error) {
		if attempt > 0 {
			if err := app.Refresh(); errors.IsNotFound(err) {
				return nil, jujutxn.ErrNoOperations
			} else if err != nil {
				return nil, err
			}
		}
		switch ops, err := app.destroyOps(); err {
		case errRefresh:
		case errAlreadyDying:
			return nil, jujutxn.ErrNoOperations
		case nil:
			return ops, nil
		default:
			return nil, err
		}
		return nil, jujutxn.ErrTransientFailure
	}
	return a.st.db().Run(buildTxn)
}

// destroyOps returns the operations required to destroy the application. If it
// returns errRefresh, the application should be refreshed and the destruction
// operations recalculated.
func (a *Application) destroyOps() ([]txn.Op, error) {
	if a.doc.Life == Dying {
		return nil, errAlreadyDying
	}
	rels, err := a.Relations()
	if err != nil {
		return nil, err
	}
	if len(rels) != a.doc.RelationCount {
		// This is just an early bail out. The relations obtained may still
		// be wrong, but that situation will be caught by a combination of
		// asserts on relationcount and on each known relation, below.
		return nil, errRefresh
	}
	ops := []txn.Op{minUnitsRemoveOp(a.st, a.doc.Name)}
	removeCount := 0
	for _, rel := range rels {
		relOps, isRemove, err := rel.destroyOps(a.doc.Name)
		if err == errAlreadyDying {
			relOps = []txn.Op{{
				C:      relationsC,
				Id:     rel.doc.DocID,
				Assert: bson.D{{"life", Dying}},
			}}
		} else if err != nil {
			return nil, err
		}
		if isRemove {
			removeCount++
		}
		ops = append(ops, relOps...)
	}
	resOps, err := removeResourcesOps(a.st, a.doc.Name)
	if err != nil {
		return nil, errors.Trace(err)
	}
	ops = append(ops, resOps...)

	// We can't delete an application if it is being offered.
	zeroOffers, err := zeroApplicationOffersRefOp(a.st, a.Name())
	if err != nil {
		return nil, errors.Trace(err)
	}
	ops = append(ops, zeroOffers)

	// If the application has no units, and all its known relations will be
	// removed, the application can also be removed.
	if a.doc.UnitCount == 0 && a.doc.RelationCount == removeCount {
		hasLastRefs := bson.D{{"life", Alive}, {"unitcount", 0}, {"relationcount", removeCount}}
		removeOps, err := a.removeOps(hasLastRefs)
		if err != nil {
			return nil, errors.Trace(err)
		}
		return append(ops, removeOps...), nil
	}
	// In all other cases, application removal will be handled as a consequence
	// of the removal of the last unit or relation referencing it. If any
	// relations have been removed, they'll be caught by the operations
	// collected above; but if any has been added, we need to abort and add
	// a destroy op for that relation too. In combination, it's enough to
	// check for count equality: an add/remove will not touch the count, but
	// will be caught by virtue of being a remove.
	notLastRefs := bson.D{
		{"life", Alive},
		{"relationcount", a.doc.RelationCount},
	}
	// With respect to unit count, a changing value doesn't matter, so long
	// as the count's equality with zero does not change, because all we care
	// about is that *some* unit is, or is not, keeping the application from
	// being removed: the difference between 1 unit and 1000 is irrelevant.
	if a.doc.UnitCount > 0 {
		ops = append(ops, newCleanupOp(cleanupUnitsForDyingApplication, a.doc.Name))
		notLastRefs = append(notLastRefs, bson.D{{"unitcount", bson.D{{"$gt", 0}}}}...)
	} else {
		notLastRefs = append(notLastRefs, bson.D{{"unitcount", 0}}...)
	}
	update := bson.D{{"$set", bson.D{{"life", Dying}}}}
	if removeCount != 0 {
		decref := bson.D{{"$inc", bson.D{{"relationcount", -removeCount}}}}
		update = append(update, decref...)
	}
	return append(ops, txn.Op{
		C:      applicationsC,
		Id:     a.doc.DocID,
		Assert: notLastRefs,
		Update: update,
	}), nil
}

func removeResourcesOps(st *State, applicationID string) ([]txn.Op, error) {
	persist, err := st.ResourcesPersistence()
	if errors.IsNotSupported(err) {
		// Nothing to see here, move along.
		return nil, nil
	}
	if err != nil {
		return nil, errors.Trace(err)
	}
	ops, err := persist.NewRemoveResourcesOps(applicationID)
	if err != nil {
		return nil, errors.Trace(err)
	}
	return ops, nil
}

// removeOps returns the operations required to remove the application. Supplied
// asserts will be included in the operation on the application document.
func (a *Application) removeOps(asserts bson.D) ([]txn.Op, error) {
	ops := []txn.Op{
		{
			C:      applicationsC,
			Id:     a.doc.DocID,
			Assert: asserts,
			Remove: true,
		},
	}
	// Note that appCharmDecRefOps might not catch the final decref
	// when run in a transaction that decrefs more than once. So we
	// avoid attempting to do the final cleanup in the ref dec ops and
	// do it explicitly below.
	name := a.doc.Name
	curl := a.doc.CharmURL
	charmOps, err := appCharmDecRefOps(a.st, name, curl, false)
	if err != nil {
		return nil, errors.Trace(err)
	}
	ops = append(ops, charmOps...)
	// By the time we get to here, all units and charm refs have been removed,
	// so it's safe to do this additonal cleanup.
	ops = append(ops, finalAppCharmRemoveOps(name, curl)...)

	globalKey := a.globalKey()
	ops = append(ops,
		removeEndpointBindingsOp(globalKey),
		removeConstraintsOp(globalKey),
		annotationRemoveOp(a.st, globalKey),
		removeLeadershipSettingsOp(name),
		removeStatusOp(a.st, globalKey),
		removeModelApplicationRefOp(a.st, name),
	)
	return ops, nil
}

// IsExposed returns whether this application is exposed. The explicitly open
// ports (with open-port) for exposed applications may be accessed from machines
// outside of the local deployment network. See SetExposed and ClearExposed.
func (a *Application) IsExposed() bool {
	return a.doc.Exposed
}

// SetExposed marks the application as exposed.
// See ClearExposed and IsExposed.
func (a *Application) SetExposed() error {
	return a.setExposed(true)
}

// ClearExposed removes the exposed flag from the application.
// See SetExposed and IsExposed.
func (a *Application) ClearExposed() error {
	return a.setExposed(false)
}

func (a *Application) setExposed(exposed bool) (err error) {
	ops := []txn.Op{{
		C:      applicationsC,
		Id:     a.doc.DocID,
		Assert: isAliveDoc,
		Update: bson.D{{"$set", bson.D{{"exposed", exposed}}}},
	}}
	if err := a.st.db().RunTransaction(ops); err != nil {
		return errors.Errorf("cannot set exposed flag for application %q to %v: %v", a, exposed, onAbort(err, errNotAlive))
	}
	a.doc.Exposed = exposed
	return nil
}

// Charm returns the application's charm and whether units should upgrade to that
// charm even if they are in an error state.
func (a *Application) Charm() (ch *Charm, force bool, err error) {
	// We don't worry about the channel since we aren't interacting
	// with the charm store here.
	ch, err = a.st.Charm(a.doc.CharmURL)
	if err != nil {
		return nil, false, err
	}
	return ch, a.doc.ForceCharm, nil
}

// IsPrincipal returns whether units of the application can
// have subordinate units.
func (a *Application) IsPrincipal() bool {
	return !a.doc.Subordinate
}

// CharmModifiedVersion increases whenever the application's charm is changed in any
// way.
func (a *Application) CharmModifiedVersion() int {
	return a.doc.CharmModifiedVersion
}

// CharmURL returns the application's charm URL, and whether units should upgrade
// to the charm with that URL even if they are in an error state.
func (a *Application) CharmURL() (curl *charm.URL, force bool) {
	return a.doc.CharmURL, a.doc.ForceCharm
}

// Channel identifies the charm store channel from which the application's
// charm was deployed. It is only needed when interacting with the charm
// store.
func (a *Application) Channel() csparams.Channel {
	return csparams.Channel(a.doc.Channel)
}

// Endpoints returns the application's currently available relation endpoints.
func (a *Application) Endpoints() (eps []Endpoint, err error) {
	ch, _, err := a.Charm()
	if err != nil {
		return nil, err
	}
	collect := func(role charm.RelationRole, rels map[string]charm.Relation) {
		for _, rel := range rels {
			eps = append(eps, Endpoint{
				ApplicationName: a.doc.Name,
				Relation:        rel,
			})
		}
	}
	meta := ch.Meta()
	collect(charm.RolePeer, meta.Peers)
	collect(charm.RoleProvider, meta.Provides)
	collect(charm.RoleRequirer, meta.Requires)
	collect(charm.RoleProvider, map[string]charm.Relation{
		"juju-info": {
			Name:      "juju-info",
			Role:      charm.RoleProvider,
			Interface: "juju-info",
			Scope:     charm.ScopeGlobal,
		},
	})
	sort.Sort(epSlice(eps))
	return eps, nil
}

// Endpoint returns the relation endpoint with the supplied name, if it exists.
func (a *Application) Endpoint(relationName string) (Endpoint, error) {
	eps, err := a.Endpoints()
	if err != nil {
		return Endpoint{}, err
	}
	for _, ep := range eps {
		if ep.Name == relationName {
			return ep, nil
		}
	}
	return Endpoint{}, errors.Errorf("application %q has no %q relation", a, relationName)
}

// extraPeerRelations returns only the peer relations in newMeta not
// present in the application's current charm meta data.
func (a *Application) extraPeerRelations(newMeta *charm.Meta) map[string]charm.Relation {
	if newMeta == nil {
		// This should never happen, since we're checking the charm in SetCharm already.
		panic("newMeta is nil")
	}
	ch, _, err := a.Charm()
	if err != nil {
		return nil
	}
	newPeers := newMeta.Peers
	oldPeers := ch.Meta().Peers
	extraPeers := make(map[string]charm.Relation)
	for relName, rel := range newPeers {
		if _, ok := oldPeers[relName]; !ok {
			extraPeers[relName] = rel
		}
	}
	return extraPeers
}

func (a *Application) checkRelationsOps(ch *Charm, relations []*Relation) ([]txn.Op, error) {
	asserts := make([]txn.Op, 0, len(relations))

	isPeerToItself := func(ep Endpoint) bool {
		// We do not want to prevent charm upgrade when endpoint relation is
		// peer-scoped and there is only one unit of this application.
		// Essentially, this is the corner case when a unit relates to itself.
		// For example, in this case, we want to allow charm upgrade, for e.g.
		// interface name change does not affect anything.
		units, err := a.AllUnits()
		if err != nil {
			// Whether we could get application units does not matter.
			// We are only interested in thinking further if we can get units.
			return false
		}
		return len(units) == 1 && isPeer(ep)
	}

	// All relations must still exist and their endpoints are implemented by the charm.
	for _, rel := range relations {
		if ep, err := rel.Endpoint(a.doc.Name); err != nil {
			return nil, err
		} else if !ep.ImplementedBy(ch) {
			if !isPeerToItself(ep) {
				return nil, errors.Errorf("would break relation %q", rel)
			}
		}
		asserts = append(asserts, txn.Op{
			C:      relationsC,
			Id:     rel.doc.DocID,
			Assert: txn.DocExists,
		})
	}
	return asserts, nil
}

func (a *Application) checkStorageUpgrade(newMeta, oldMeta *charm.Meta, units []*Unit) (_ []txn.Op, err error) {
	// Make sure no storage instances are added or removed.

	im, err := a.st.IAASModel()
	if err != nil {
		return nil, errors.Trace(err)
	}

	var ops []txn.Op
	for name, oldStorageMeta := range oldMeta.Storage {
		if _, ok := newMeta.Storage[name]; ok {
			continue
		}
		if oldStorageMeta.CountMin > 0 {
			return nil, errors.Errorf("required storage %q removed", name)
		}
		// Optional storage has been removed. So long as there
		// are no instances of the store, it can safely be
		// removed.
		if oldStorageMeta.Shared {
			op, n, err := im.countEntityStorageInstances(a.Tag(), name)
			if err != nil {
				return nil, errors.Trace(err)
			}
			if n > 0 {
				return nil, errors.Errorf("in-use storage %q removed", name)
			}
			ops = append(ops, op)
		} else {
			for _, u := range units {
				op, n, err := im.countEntityStorageInstances(u.Tag(), name)
				if err != nil {
					return nil, errors.Trace(err)
				}
				if n > 0 {
					return nil, errors.Errorf("in-use storage %q removed", name)
				}
				ops = append(ops, op)
			}
		}
	}
	less := func(a, b int) bool {
		return a != -1 && (b == -1 || a < b)
	}
	for name, newStorageMeta := range newMeta.Storage {
		oldStorageMeta, ok := oldMeta.Storage[name]
		if !ok {
			continue
		}
		if newStorageMeta.Type != oldStorageMeta.Type {
			return nil, errors.Errorf(
				"existing storage %q type changed from %q to %q",
				name, oldStorageMeta.Type, newStorageMeta.Type,
			)
		}
		if newStorageMeta.Shared != oldStorageMeta.Shared {
			return nil, errors.Errorf(
				"existing storage %q shared changed from %v to %v",
				name, oldStorageMeta.Shared, newStorageMeta.Shared,
			)
		}
		if newStorageMeta.ReadOnly != oldStorageMeta.ReadOnly {
			return nil, errors.Errorf(
				"existing storage %q read-only changed from %v to %v",
				name, oldStorageMeta.ReadOnly, newStorageMeta.ReadOnly,
			)
		}
		if newStorageMeta.Location != oldStorageMeta.Location {
			return nil, errors.Errorf(
				"existing storage %q location changed from %q to %q",
				name, oldStorageMeta.Location, newStorageMeta.Location,
			)
		}
		if less(newStorageMeta.CountMax, oldStorageMeta.CountMax) {
			var oldCountMax interface{} = oldStorageMeta.CountMax
			if oldStorageMeta.CountMax == -1 {
				oldCountMax = "<unbounded>"
			}
			return nil, errors.Errorf(
				"existing storage %q range contracted: max decreased from %v to %d",
				name, oldCountMax, newStorageMeta.CountMax,
			)
		}
		if oldStorageMeta.Location != "" && oldStorageMeta.CountMax == 1 && newStorageMeta.CountMax != 1 {
			// If a location is specified, the store may not go
			// from being a singleton to multiple, since then the
			// location has a different meaning.
			return nil, errors.Errorf(
				"existing storage %q with location changed from single to multiple",
				name,
			)
		}
	}
	return ops, nil
}

// changeCharmOps returns the operations necessary to set a application's
// charm URL to a new value.
func (a *Application) changeCharmOps(
	ch *Charm,
	channel string,
	updatedSettings charm.Settings,
	forceUnits bool,
	resourceIDs map[string]string,
	updatedStorageConstraints map[string]StorageConstraints,
) ([]txn.Op, error) {
	// Build the new application config from what can be used of the old one.
	var newSettings charm.Settings
	oldSettings, err := readSettings(a.st.db(), settingsC, a.settingsKey())
	if err == nil {
		// Filter the old settings through to get the new settings.
		newSettings = ch.Config().FilterSettings(oldSettings.Map())
		for k, v := range updatedSettings {
			newSettings[k] = v
		}
	} else if errors.IsNotFound(err) {
		// No old settings, start with the updated settings.
		newSettings = updatedSettings
	} else {
		return nil, errors.Trace(err)
	}

	// Create or replace application settings.
	var settingsOp txn.Op
	newSettingsKey := applicationSettingsKey(a.doc.Name, ch.URL())
	if _, err := readSettings(a.st.db(), settingsC, newSettingsKey); errors.IsNotFound(err) {
		// No settings for this key yet, create it.
		settingsOp = createSettingsOp(settingsC, newSettingsKey, newSettings)
	} else if err != nil {
		return nil, errors.Trace(err)
	} else {
		// Settings exist, just replace them with the new ones.
		settingsOp, _, err = replaceSettingsOp(a.st.db(), settingsC, newSettingsKey, newSettings)
		if err != nil {
			return nil, errors.Trace(err)
		}
	}

	// Make sure no units are added or removed while the upgrade
	// transaction is being executed. This allows us to make
	// changes to units during the upgrade, e.g. add storage
	// to existing units, or remove optional storage so long as
	// it is unreferenced.
	units, err := a.AllUnits()
	if err != nil {
		return nil, errors.Trace(err)
	}
	unitOps := make([]txn.Op, len(units))
	for i, u := range units {
		unitOps[i] = txn.Op{
			C:      unitsC,
			Id:     u.doc.DocID,
			Assert: txn.DocExists,
		}
	}
	unitOps = append(unitOps, txn.Op{
		C:      applicationsC,
		Id:     a.doc.DocID,
		Assert: bson.D{{"unitcount", len(units)}},
	})

	// Check storage to ensure no referenced storage is removed, or changed
	// in an incompatible way. We do this before computing the new storage
	// constraints, as incompatible charm changes will otherwise yield
	// confusing error messages that would suggest the user has supplied
	// invalid constraints.
	im, err := a.st.IAASModel()
	if err != nil {
		return nil, errors.Trace(err)
	}
	oldCharm, _, err := a.Charm()
	if err != nil {
		return nil, errors.Trace(err)
	}
	oldMeta := oldCharm.Meta()
	checkStorageOps, err := a.checkStorageUpgrade(ch.Meta(), oldMeta, units)
	if err != nil {
		return nil, errors.Trace(err)
	}

	// Create or replace storage constraints. We take the existing storage
	// constraints, remove any keys that are no longer referenced by the
	// charm, and update the constraints that the user has specified.
	var storageConstraintsOp txn.Op
	oldStorageConstraints, err := a.StorageConstraints()
	if err != nil {
		return nil, errors.Trace(err)
	}
	newStorageConstraints := oldStorageConstraints
	for name, cons := range updatedStorageConstraints {
		newStorageConstraints[name] = cons
	}
	for name := range newStorageConstraints {
		if _, ok := ch.Meta().Storage[name]; !ok {
			delete(newStorageConstraints, name)
		}
	}
	if err := addDefaultStorageConstraints(im, newStorageConstraints, ch.Meta()); err != nil {
		return nil, errors.Annotate(err, "adding default storage constraints")
	}
	if err := validateStorageConstraints(im, newStorageConstraints, ch.Meta()); err != nil {
		return nil, errors.Annotate(err, "validating storage constraints")
	}
	newStorageConstraintsKey := applicationStorageConstraintsKey(a.doc.Name, ch.URL())
	if _, err := readStorageConstraints(im.mb, newStorageConstraintsKey); errors.IsNotFound(err) {
		storageConstraintsOp = createStorageConstraintsOp(
			newStorageConstraintsKey, newStorageConstraints,
		)
	} else if err != nil {
		return nil, errors.Trace(err)
	} else {
		storageConstraintsOp = replaceStorageConstraintsOp(
			newStorageConstraintsKey, newStorageConstraints,
		)
	}

	// Upgrade charm storage.
	upgradeStorageOps, err := a.upgradeStorageOps(ch.Meta(), oldMeta, units, newStorageConstraints)
	if err != nil {
		return nil, errors.Trace(err)
	}

	// Add or create a reference to the new charm, settings,
	// and storage constraints docs.
	incOps, err := appCharmIncRefOps(a.st, a.doc.Name, ch.URL(), true)
	if err != nil {
		return nil, errors.Trace(err)
	}
	var decOps []txn.Op
	// Drop the references to the old settings, storage constraints,
	// and charm docs (if the refs actually exist yet).
	if oldSettings != nil {
		decOps, err = appCharmDecRefOps(a.st, a.doc.Name, a.doc.CharmURL, true) // current charm
		if err != nil {
			return nil, errors.Trace(err)
		}
	}

	// Build the transaction.
	var ops []txn.Op
	if oldSettings != nil {
		// Old settings shouldn't change (when they exist).
		ops = append(ops, oldSettings.assertUnchangedOp())
	}
	ops = append(ops, unitOps...)
	ops = append(ops, incOps...)
	ops = append(ops, []txn.Op{
		// Create or replace new settings.
		settingsOp,
		// Create storage constraints.
		storageConstraintsOp,
		// Update the charm URL and force flag (if relevant).
		{
			C:  applicationsC,
			Id: a.doc.DocID,
			Update: bson.D{{"$set", bson.D{
				{"charmurl", ch.URL()},
				{"cs-channel", channel},
				{"forcecharm", forceUnits},
			}}},
		},
	}...)
	ops = append(ops, checkStorageOps...)
	ops = append(ops, upgradeStorageOps...)

	ops = append(ops, incCharmModifiedVersionOps(a.doc.DocID)...)

	// Add any extra peer relations that need creation.
	newPeers := a.extraPeerRelations(ch.Meta())
	peerOps, err := a.st.addPeerRelationsOps(a.doc.Name, newPeers)
	if err != nil {
		return nil, errors.Trace(err)
	}

	if len(resourceIDs) > 0 {
		// Collect pending resource resolution operations.
		resOps, err := a.resolveResourceOps(resourceIDs)
		if err != nil {
			return nil, errors.Trace(err)
		}
		ops = append(ops, resOps...)
	}

	// Get all relations - we need to check them later.
	relations, err := a.Relations()
	if err != nil {
		return nil, errors.Trace(err)
	}
	// Make sure the relation count does not change.
	sameRelCount := bson.D{{"relationcount", len(relations)}}

	ops = append(ops, peerOps...)
	// Update the relation count as well.
	ops = append(ops, txn.Op{
		C:      applicationsC,
		Id:     a.doc.DocID,
		Assert: append(notDeadDoc, sameRelCount...),
		Update: bson.D{{"$inc", bson.D{{"relationcount", len(newPeers)}}}},
	})
	// Check relations to ensure no active relations are removed.
	relOps, err := a.checkRelationsOps(ch, relations)
	if err != nil {
		return nil, errors.Trace(err)
	}
	ops = append(ops, relOps...)

	// Update any existing endpoint bindings, using defaults for new endpoints.
	//
	// TODO(dimitern): Once upgrade-charm accepts --bind like deploy, pass the
	// given bindings below, instead of nil.
	endpointBindingsOp, err := updateEndpointBindingsOp(a.st, a.globalKey(), nil, ch.Meta())
	if err == nil {
		ops = append(ops, endpointBindingsOp)
	} else if !errors.IsNotFound(err) && err != jujutxn.ErrNoOperations {
		// If endpoint bindings do not exist this most likely means the application
		// itself no longer exists, which will be caught soon enough anyway.
		// ErrNoOperations on the other hand means there's nothing to update.
		return nil, errors.Trace(err)
	}

	// And finally, decrement the old charm and settings.
	return append(ops, decOps...), nil
}

func (a *Application) upgradeStorageOps(
	meta, oldMeta *charm.Meta,
	units []*Unit,
	allStorageCons map[string]StorageConstraints,
) (_ []txn.Op, err error) {

	im, err := a.st.IAASModel()
	if err != nil {
		return nil, errors.Trace(err)
	}

	// For each store, ensure that every unit has the minimum requirements.
	// If a unit has an existing store, but its minimum count has been
	// increased, we only add the shortfall; we do not necessarily add as
	// many instances as are specified in the storage constraints.
	var ops []txn.Op
	for name, cons := range allStorageCons {
		for _, u := range units {
			countMin := meta.Storage[name].CountMin
			if _, ok := oldMeta.Storage[name]; !ok {
				// The store did not exist previously, so we
				// create the full amount specified in the
				// cosntraints.
				countMin = int(cons.Count)
			}
			_, unitOps, err := im.addUnitStorageOps(
				meta, u, name, cons, countMin,
			)
			if err != nil {
				return nil, errors.Trace(err)
			}
			ops = append(ops, unitOps...)
		}
	}
	return ops, nil
}

// incCharmModifiedVersionOps returns the operations necessary to increment
// the CharmModifiedVersion field for the given application.
func incCharmModifiedVersionOps(applicationID string) []txn.Op {
	return []txn.Op{{
		C:      applicationsC,
		Id:     applicationID,
		Assert: txn.DocExists,
		Update: bson.D{{"$inc", bson.D{{"charmmodifiedversion", 1}}}},
	}}
}

func (a *Application) resolveResourceOps(resourceIDs map[string]string) ([]txn.Op, error) {
	// Collect pending resource resolution operations.
	resources, err := a.st.Resources()
	if err != nil {
		return nil, errors.Trace(err)
	}
	return resources.NewResolvePendingResourcesOps(a.doc.Name, resourceIDs)
}

// SetCharmConfig contains the parameters for Application.SetCharm.
type SetCharmConfig struct {
	// Charm is the new charm to use for the application. New units
	// will be started with this charm, and existing units will be
	// upgraded to use it.
	Charm *Charm

	// Channel is the charm store channel from which charm was pulled.
	Channel csparams.Channel

	// ConfigSettings is the charm config settings to apply when upgrading
	// the charm.
	ConfigSettings charm.Settings

	// ForceUnits forces the upgrade on units in an error state.
	ForceUnits bool

	// ForceSeries forces the use of the charm even if it is not one of
	// the charm's supported series.
	ForceSeries bool

	// ResourceIDs is a map of resource names to resource IDs to activate during
	// the upgrade.
	ResourceIDs map[string]string

	// StorageConstraints contains the constraints to add or update when
	// upgrading the charm.
	//
	// Any existing storage instances for the named stores will be
	// unaffected; the storage constraints will only be used for
	// provisioning new storage instances.
	StorageConstraints map[string]StorageConstraints
}

// SetCharm changes the charm for the application.
func (a *Application) SetCharm(cfg SetCharmConfig) (err error) {
	defer errors.DeferredAnnotatef(
		&err, "cannot upgrade application %q to charm %q", a, cfg.Charm,
	)
	if cfg.Charm.Meta().Subordinate != a.doc.Subordinate {
		return errors.Errorf("cannot change an application's subordinacy")
	}
	// For old style charms written for only one series, we still retain
	// this check. Newer charms written for multi-series have a URL
	// with series = "".
	if cfg.Charm.URL().Series != "" {
		if cfg.Charm.URL().Series != a.doc.Series {
			return errors.Errorf("cannot change an application's series")
		}
	} else if !cfg.ForceSeries {
		supported := false
		for _, series := range cfg.Charm.Meta().Series {
			if series == a.doc.Series {
				supported = true
				break
			}
		}
		if !supported {
			supportedSeries := "no series"
			if len(cfg.Charm.Meta().Series) > 0 {
				supportedSeries = strings.Join(cfg.Charm.Meta().Series, ", ")
			}
			return errors.Errorf("only these series are supported: %v", supportedSeries)
		}
	} else {
		// Even with forceSeries=true, we do not allow a charm to be used which is for
		// a different OS. This assumes the charm declares it has supported series which
		// we can check for OS compatibility. Otherwise, we just accept the series supplied.
		currentOS, err := series.GetOSFromSeries(a.doc.Series)
		if err != nil {
			// We don't expect an error here but there's not much we can
			// do to recover.
			return err
		}
		supportedOS := false
		supportedSeries := cfg.Charm.Meta().Series
		for _, chSeries := range supportedSeries {
			charmSeriesOS, err := series.GetOSFromSeries(chSeries)
			if err != nil {
				return nil
			}
			if currentOS == charmSeriesOS {
				supportedOS = true
				break
			}
		}
		if !supportedOS && len(supportedSeries) > 0 {
			return errors.Errorf("OS %q not supported by charm", currentOS)
		}
	}

	updatedSettings, err := cfg.Charm.Config().ValidateSettings(cfg.ConfigSettings)
	if err != nil {
		return errors.Annotate(err, "validating config settings")
	}

	var newCharmModifiedVersion int
	channel := string(cfg.Channel)
	acopy := &Application{a.st, a.doc}
	buildTxn := func(attempt int) ([]txn.Op, error) {
		a := acopy
		if attempt > 0 {
			if err := a.Refresh(); err != nil {
				return nil, errors.Trace(err)
			}
		}

		// NOTE: We're explicitly allowing SetCharm to succeed
		// when the application is Dying, because application/charm
		// upgrades should still be allowed to apply to dying
		// applications and units, so that bugs in departed/broken
		// hooks can be addressed at runtime.
		if a.Life() == Dead {
			return nil, ErrDead
		}

		// Record the current value of charmModifiedVersion, so we can
		// set the value on the method receiver's in-memory document
		// structure. We increment the version only when we change the
		// charm URL.
		newCharmModifiedVersion = a.doc.CharmModifiedVersion

		ops := []txn.Op{{
			C:  applicationsC,
			Id: a.doc.DocID,
			Assert: append(notDeadDoc, bson.DocElem{
				"charmmodifiedversion", a.doc.CharmModifiedVersion,
			}),
		}}

		if a.doc.CharmURL.String() == cfg.Charm.URL().String() {
			// Charm URL already set; just update the force flag and channel.
			ops = append(ops, txn.Op{
				C:  applicationsC,
				Id: a.doc.DocID,
				Update: bson.D{{"$set", bson.D{
					{"cs-channel", channel},
					{"forcecharm", cfg.ForceUnits},
				}}},
			})
		} else {
			chng, err := a.changeCharmOps(
				cfg.Charm,
				channel,
				updatedSettings,
				cfg.ForceUnits,
				cfg.ResourceIDs,
				cfg.StorageConstraints,
			)
			if err != nil {
				return nil, errors.Trace(err)
			}
			ops = append(ops, chng...)
			newCharmModifiedVersion++
		}

		return ops, nil
	}
	if err := a.st.db().Run(buildTxn); err != nil {
		return err
	}
	a.doc.CharmURL = cfg.Charm.URL()
	a.doc.Channel = channel
	a.doc.ForceCharm = cfg.ForceUnits
	a.doc.CharmModifiedVersion = newCharmModifiedVersion
	return nil
}

// UpdateApplicationSeries updates the series for the Application.
func (a *Application) UpdateApplicationSeries(series string, force bool) (err error) {
	buildTxn := func(attempt int) ([]txn.Op, error) {
		if attempt > 0 {
			// If we've tried once already and failed, re-evaluate the criteria.
			if err := a.Refresh(); err != nil {
				return nil, errors.Trace(err)
			}
		}
		// Exit early if the Application series doesn't need to change.
		if a.Series() == series {
			return nil, jujutxn.ErrNoOperations
		}

		// Verify and gather data for the transaction operations.
		err := a.VerifySupportedSeries(series, force)
		if err != nil {
			return nil, err
		}
		units, err := a.AllUnits()
		if err != nil {
			return nil, errors.Trace(err)
		}
		var subApps []*Application
		var unit *Unit

		if len(units) > 0 {
			// All units have the same subordinates...
			unit = units[0]
			for _, n := range unit.SubordinateNames() {
				app, err := a.st.Application(unitAppName(n))
				if err != nil {
					return nil, err
				}
				err = app.VerifySupportedSeries(series, force)
				if err != nil {
					return nil, err
				}
				subApps = append(subApps, app)
			}
		}

		//Create the transaction operations
		ops := []txn.Op{{
			C:  applicationsC,
			Id: a.doc.DocID,
			Assert: bson.D{{"life", Alive},
				{"charmurl", a.doc.CharmURL},
				{"unitcount", a.doc.UnitCount}},
			Update: bson.D{{"$set", bson.D{{"series", series}}}},
		}}
		if err != nil {
			return nil, errors.Trace(err)
		}
		if unit != nil {
			ops = append(ops, txn.Op{
				C:  unitsC,
				Id: unit.doc.DocID,
				Assert: bson.D{{"life", Alive},
					{"subordinates", unit.SubordinateNames()}},
			})
		}
		for _, sub := range subApps {
			ops = append(ops, txn.Op{
				C:  applicationsC,
				Id: sub.doc.DocID,
				Assert: bson.D{{"life", Alive},
					{"charmurl", sub.doc.CharmURL},
					{"unitcount", sub.doc.UnitCount}},
				Update: bson.D{{"$set", bson.D{{"series", series}}}},
			})
		}
		return ops, nil
	}

	err = a.st.db().Run(buildTxn)
	return errors.Annotatef(err, "cannot update series for %q to %s", a, series)
}

// VerifySupportedSeries verifies if the given series is supported by the
// application.
func (a *Application) VerifySupportedSeries(series string, force bool) error {
	ch, _, err := a.Charm()
	if err != nil {
		return err
	}
	_, seriesSupportedErr := charm.SeriesForCharm(series, ch.Meta().Series)
	if seriesSupportedErr != nil && !force {
		return &ErrIncompatibleSeries{
			SeriesList: ch.Meta().Series,
			Series:     series,
		}
	}
	return nil
}

// String returns the application name.
func (a *Application) String() string {
	return a.doc.Name
}

// Refresh refreshes the contents of the Application from the underlying
// state. It returns an error that satisfies errors.IsNotFound if the
// application has been removed.
func (a *Application) Refresh() error {
	applications, closer := a.st.db().GetCollection(applicationsC)
	defer closer()

	err := applications.FindId(a.doc.DocID).One(&a.doc)
	if err == mgo.ErrNotFound {
		return errors.NotFoundf("application %q", a)
	}
	if err != nil {
		return errors.Errorf("cannot refresh application %q: %v", a, err)
	}
	return nil
}

// newUnitName returns the next unit name.
func (a *Application) newUnitName() (string, error) {
	unitSeq, err := sequence(a.st, a.Tag().String())
	if err != nil {
		return "", errors.Trace(err)
	}
	name := a.doc.Name + "/" + strconv.Itoa(unitSeq)
	return name, nil
}

// addUnitOps returns a unique name for a new unit, and a list of txn operations
// necessary to create that unit. The principalName param must be non-empty if
// and only if s is a subordinate application. Only one subordinate of a given
// application will be assigned to a given principal. The asserts param can be used
// to include additional assertions for the application document.  This method
// assumes that the application already exists in the db.
func (a *Application) addUnitOps(
	principalName string,
	args AddUnitParams,
	asserts bson.D,
) (string, []txn.Op, error) {
	var cons constraints.Value
	if !a.doc.Subordinate {
		scons, err := a.Constraints()
		if errors.IsNotFound(err) {
			return "", nil, errors.NotFoundf("application %q", a.Name())
		}
		if err != nil {
			return "", nil, err
		}
		cons, err = a.st.resolveConstraints(scons)
		if err != nil {
			return "", nil, err
		}
	}
	storageCons, err := a.StorageConstraints()
	if err != nil {
		return "", nil, err
	}
	names, ops, err := a.addUnitOpsWithCons(applicationAddUnitOpsArgs{
		cons:          cons,
		principalName: principalName,
		storageCons:   storageCons,
		attachStorage: args.AttachStorage,
	})
	if err != nil {
		return names, ops, err
	}
	// we verify the application is alive
	asserts = append(isAliveDoc, asserts...)
	ops = append(ops, a.incUnitCountOp(asserts))
	return names, ops, err
}

type applicationAddUnitOpsArgs struct {
	principalName string
	cons          constraints.Value
	storageCons   map[string]StorageConstraints
	attachStorage []names.StorageTag
}

// addApplicationUnitOps is just like addUnitOps but explicitly takes a
// constraints value (this is used at application creation time).
func (a *Application) addApplicationUnitOps(args applicationAddUnitOpsArgs) (string, []txn.Op, error) {
	names, ops, err := a.addUnitOpsWithCons(args)
	if err == nil {
		ops = append(ops, a.incUnitCountOp(nil))
	}
	return names, ops, err
}

// addUnitOpsWithCons is a helper method for returning addUnitOps.
func (a *Application) addUnitOpsWithCons(args applicationAddUnitOpsArgs) (string, []txn.Op, error) {
	if a.doc.Subordinate && args.principalName == "" {
		return "", nil, errors.New("application is a subordinate")
	} else if !a.doc.Subordinate && args.principalName != "" {
		return "", nil, errors.New("application is not a subordinate")
	}
	name, err := a.newUnitName()
	if err != nil {
		return "", nil, err
	}
	unitTag := names.NewUnitTag(name)

	charm, _, err := a.Charm()
	if err != nil {
		return "", nil, err
	}

	im, err := a.st.IAASModel()
	if err != nil {
		return "", nil, errors.Trace(err)
	}

	// Reduce the count of new storage created for each existing storage
	// being attached.
	var storageCons map[string]StorageConstraints
	for _, tag := range args.attachStorage {
		storageName, err := names.StorageName(tag.Id())
		if err != nil {
			return "", nil, errors.Trace(err)
		}
		if cons, ok := args.storageCons[storageName]; ok && cons.Count > 0 {
			if storageCons == nil {
				// We must not modify the conents of the original
				// args.storageCons map, as it comes from the
				// user. Make a copy and modify that.
				storageCons = make(map[string]StorageConstraints)
				for name, cons := range args.storageCons {
					storageCons[name] = cons
				}
				args.storageCons = storageCons
			}
			cons.Count--
			storageCons[storageName] = cons
		}
	}

	// Add storage instances/attachments for the unit. If the
	// application is subordinate, we'll add the machine storage
	// if the principal is assigned to a machine. Otherwise, we
	// will add the subordinate's storage along with the principal's
	// when the principal is assigned to a machine.
	var machineAssignable machineAssignable
	if a.doc.Subordinate {
		pu, err := a.st.Unit(args.principalName)
		if err != nil {
			return "", nil, errors.Trace(err)
		}
		machineAssignable = pu
	}
	storageOps, storageTags, numStorageAttachments, err := createStorageOps(
		im,
		unitTag,
		charm.Meta(),
		args.storageCons,
		a.doc.Series,
		machineAssignable,
	)
	if err != nil {
		return "", nil, errors.Trace(err)
	}
	for _, storageTag := range args.attachStorage {
		si, err := im.storageInstance(storageTag)
		if err != nil {
			return "", nil, errors.Annotatef(
				err, "attaching %s",
				names.ReadableString(storageTag),
			)
		}
		ops, err := im.attachStorageOps(
			si,
			unitTag,
			a.doc.Series,
			charm,
			machineAssignable,
		)
		if err != nil {
			return "", nil, errors.Trace(err)
		}
		storageOps = append(storageOps, ops...)
		numStorageAttachments++
		storageTags[si.StorageName()] = append(storageTags[si.StorageName()], storageTag)
	}
	for name, tags := range storageTags {
		count := len(tags)
		charmStorage := charm.Meta().Storage[name]
		if err := validateCharmStorageCountChange(charmStorage, 0, count); err != nil {
			return "", nil, errors.Trace(err)
		}
		incRefOp, err := increfEntityStorageOp(a.st, unitTag, name, count)
		if err != nil {
			return "", nil, errors.Trace(err)
		}
		storageOps = append(storageOps, incRefOp)
	}

	docID := a.st.docID(name)
	globalKey := unitGlobalKey(name)
	agentGlobalKey := unitAgentGlobalKey(name)
	udoc := &unitDoc{
		DocID:                  docID,
		Name:                   name,
		Application:            a.doc.Name,
		Series:                 a.doc.Series,
		Life:                   Alive,
		Principal:              args.principalName,
		StorageAttachmentCount: numStorageAttachments,
	}
	now := a.st.clock().Now()
	agentStatusDoc := statusDoc{
		Status:  status.Allocating,
		Updated: now.UnixNano(),
	}
	unitStatusDoc := statusDoc{
		Status:     status.Waiting,
		StatusInfo: status.MessageWaitForMachine,
		Updated:    now.UnixNano(),
	}
	workloadVersionDoc := statusDoc{
		Status:  status.Unknown,
		Updated: now.UnixNano(),
	}

	ops, err := addUnitOps(a.st, addUnitOpsArgs{
		unitDoc:            udoc,
		agentStatusDoc:     agentStatusDoc,
		workloadStatusDoc:  unitStatusDoc,
		workloadVersionDoc: workloadVersionDoc,
		meterStatusDoc:     &meterStatusDoc{Code: MeterNotSet.String()},
	})
	if err != nil {
		return "", nil, errors.Trace(err)
	}

	ops = append(ops, storageOps...)

	if a.doc.Subordinate {
		ops = append(ops, txn.Op{
			C:  unitsC,
			Id: a.st.docID(args.principalName),
			Assert: append(isAliveDoc, bson.DocElem{
				"subordinates", bson.D{{"$not", bson.RegEx{Pattern: "^" + a.doc.Name + "/"}}},
			}),
			Update: bson.D{{"$addToSet", bson.D{{"subordinates", name}}}},
		})
	} else {
		ops = append(ops, createConstraintsOp(agentGlobalKey, args.cons))
	}

	// At the last moment we still have the statusDocs in scope, set the initial
	// history entries. This is risky, and may lead to extra entries, but that's
	// an intrinsic problem with mixing txn and non-txn ops -- we can't sync
	// them cleanly.
	probablyUpdateStatusHistory(a.st.db(), globalKey, unitStatusDoc)
	probablyUpdateStatusHistory(a.st.db(), agentGlobalKey, agentStatusDoc)
	probablyUpdateStatusHistory(a.st.db(), globalWorkloadVersionKey(name), workloadVersionDoc)
	return name, ops, nil
}

// applicationOffersRefCountKey returns a key for refcounting offers
// for the specified application. Each time an offer is created, the
// refcount is incremented, and the opposite happens on removal.
func applicationOffersRefCountKey(appName string) string {
	return fmt.Sprintf("offer#%s", appName)
}

// incApplicationOffersRefOp returns a txn.Op that increments the reference
// count for an application offer.
func incApplicationOffersRefOp(mb modelBackend, appName string) (txn.Op, error) {
	refcounts, closer := mb.db().GetCollection(refcountsC)
	defer closer()
	offerRefCountKey := applicationOffersRefCountKey(appName)
	incRefOp, err := nsRefcounts.CreateOrIncRefOp(refcounts, offerRefCountKey, 1)
	return incRefOp, errors.Trace(err)
}

// zeroApplicationOffersRefOp returns a txn.Op that ensures that the offer
// refcount remains at zero, and an error if it is not zero to start with.
func zeroApplicationOffersRefOp(mb modelBackend, appName string) (txn.Op, error) {
	refcounts, closer := mb.db().GetCollection(refcountsC)
	defer closer()
	key := applicationOffersRefCountKey(appName)
	op, current, err := nsRefcounts.CurrentOp(refcounts, key)
	if err != nil {
		return op, errors.Trace(err)
	}
	if current > 0 {
<<<<<<< HEAD
		return op, errors.Errorf("application is used by %d offer(s)", current)
=======
		return op, errors.Errorf("application is used by %d offer%s", current, plural(current))
>>>>>>> d6dab073
	}
	return op, nil
}

// decApplicationOffersRefOp returns a txn.Op that decrements the reference
// count for an application offer.
func decApplicationOffersRefOp(mb modelBackend, appName string) (txn.Op, error) {
	refcounts, closer := mb.db().GetCollection(refcountsC)
	defer closer()
	offerRefCountKey := applicationOffersRefCountKey(appName)
	decRefOp, _, err := nsRefcounts.DyingDecRefOp(refcounts, offerRefCountKey)
	if err != nil {
		return txn.Op{}, errors.Trace(err)
	}
	return decRefOp, nil
}

// incUnitCountOp returns the operation to increment the application's unit count.
func (a *Application) incUnitCountOp(asserts bson.D) txn.Op {
	op := txn.Op{
		C:      applicationsC,
		Id:     a.doc.DocID,
		Update: bson.D{{"$inc", bson.D{{"unitcount", 1}}}},
	}
	if len(asserts) > 0 {
		op.Assert = asserts
	}
	return op
}

// AddUnitParams contains parameters for the Application.AddUnit method.
type AddUnitParams struct {
	// AttachStorage identifies storage instances to attach to the unit.
	AttachStorage []names.StorageTag
}

// AddUnit adds a new principal unit to the application.
func (a *Application) AddUnit(args AddUnitParams) (unit *Unit, err error) {
	defer errors.DeferredAnnotatef(&err, "cannot add unit to application %q", a)
	name, ops, err := a.addUnitOps("", args, nil)
	if err != nil {
		return nil, err
	}

	if err := a.st.db().RunTransaction(ops); err == txn.ErrAborted {
		if alive, err := isAlive(a.st, applicationsC, a.doc.DocID); err != nil {
			return nil, err
		} else if !alive {
			return nil, errors.New("application is not alive")
		}
		return nil, errors.New("inconsistent state")
	} else if err != nil {
		return nil, err
	}
	return a.st.Unit(name)
}

// removeUnitOps returns the operations necessary to remove the supplied unit,
// assuming the supplied asserts apply to the unit document.
func (a *Application) removeUnitOps(u *Unit, asserts bson.D) ([]txn.Op, error) {
	ops, err := u.destroyHostOps(a)
	if err != nil {
		return nil, err
	}
	portsOps, err := removePortsForUnitOps(a.st, u)
	if err != nil {
		return nil, err
	}
	im, err := a.st.IAASModel()
	if err != nil {
		return nil, err
	}
	storageInstanceOps, err := removeStorageInstancesOps(im, u.Tag())
	if err != nil {
		return nil, err
	}
	resOps, err := removeUnitResourcesOps(a.st, u.doc.Name)
	if err != nil {
		return nil, errors.Trace(err)
	}
	ops = append(ops, resOps...)

	observedFieldsMatch := bson.D{
		{"charmurl", u.doc.CharmURL},
		{"machineid", u.doc.MachineId},
	}
	ops = append(ops,
		txn.Op{
			C:      unitsC,
			Id:     u.doc.DocID,
			Assert: append(observedFieldsMatch, asserts...),
			Remove: true,
		},
		removeMeterStatusOp(a.st, u.globalMeterStatusKey()),
		removeStatusOp(a.st, u.globalAgentKey()),
		removeStatusOp(a.st, u.globalKey()),
		removeConstraintsOp(u.globalAgentKey()),
		annotationRemoveOp(a.st, u.globalKey()),
		newCleanupOp(cleanupRemovedUnit, u.doc.Name),
	)
	ops = append(ops, portsOps...)
	ops = append(ops, storageInstanceOps...)
	if u.doc.CharmURL != nil {
		// If the unit has a different URL to the application, allow any final
		// cleanup to happen; otherwise we just do it when the app itself is removed.
		maybeDoFinal := u.doc.CharmURL != a.doc.CharmURL
		decOps, err := appCharmDecRefOps(a.st, a.doc.Name, u.doc.CharmURL, maybeDoFinal)
		if errors.IsNotFound(err) {
			return nil, errRefresh
		} else if err != nil {
			return nil, err
		}
		ops = append(ops, decOps...)
	}
	if a.doc.Life == Dying && a.doc.RelationCount == 0 && a.doc.UnitCount == 1 {
		hasLastRef := bson.D{{"life", Dying}, {"relationcount", 0}, {"unitcount", 1}}
		removeOps, err := a.removeOps(hasLastRef)
		if err != nil {
			return nil, errors.Trace(err)
		}
		return append(ops, removeOps...), nil
	}
	svcOp := txn.Op{
		C:      applicationsC,
		Id:     a.doc.DocID,
		Update: bson.D{{"$inc", bson.D{{"unitcount", -1}}}},
	}
	if a.doc.Life == Alive {
		svcOp.Assert = bson.D{{"life", Alive}, {"unitcount", bson.D{{"$gt", 0}}}}
	} else {
		svcOp.Assert = bson.D{
			{"life", Dying},
			{"$or", []bson.D{
				{{"unitcount", bson.D{{"$gt", 1}}}},
				{{"relationcount", bson.D{{"$gt", 0}}}},
			}},
		}
	}
	ops = append(ops, svcOp)

	return ops, nil
}

func removeUnitResourcesOps(st *State, unitID string) ([]txn.Op, error) {
	persist, err := st.ResourcesPersistence()
	if errors.IsNotSupported(err) {
		// Nothing to see here, move along.
		return nil, nil
	}
	if err != nil {
		return nil, errors.Trace(err)
	}
	ops, err := persist.NewRemoveUnitResourcesOps(unitID)
	if err != nil {
		return nil, errors.Trace(err)
	}
	return ops, nil
}

// AllUnits returns all units of the application.
func (a *Application) AllUnits() (units []*Unit, err error) {
	return allUnits(a.st, a.doc.Name)
}

func allUnits(st *State, application string) (units []*Unit, err error) {
	unitsCollection, closer := st.db().GetCollection(unitsC)
	defer closer()

	docs := []unitDoc{}
	err = unitsCollection.Find(bson.D{{"application", application}}).All(&docs)
	if err != nil {
		return nil, errors.Annotatef(err, "cannot get all units from application %q", application)
	}
	for i := range docs {
		units = append(units, newUnit(st, &docs[i]))
	}
	return units, nil
}

// Relations returns a Relation for every relation the application is in.
func (a *Application) Relations() (relations []*Relation, err error) {
	return applicationRelations(a.st, a.doc.Name)
}

func applicationRelations(st *State, name string) (relations []*Relation, err error) {
	defer errors.DeferredAnnotatef(&err, "can't get relations for application %q", name)
	relationsCollection, closer := st.db().GetCollection(relationsC)
	defer closer()

	docs := []relationDoc{}
	err = relationsCollection.Find(bson.D{{"endpoints.applicationname", name}}).All(&docs)
	if err != nil {
		return nil, err
	}
	for _, v := range docs {
		relations = append(relations, newRelation(st, &v))
	}
	return relations, nil
}

// ConfigSettings returns the raw user configuration for the application's charm.
// Unset values are omitted.
func (a *Application) ConfigSettings() (charm.Settings, error) {
	settings, err := readSettings(a.st.db(), settingsC, a.settingsKey())
	if err != nil {
		return nil, err
	}
	return settings.Map(), nil
}

// UpdateConfigSettings changes a application's charm config settings. Values set
// to nil will be deleted; unknown and invalid values will return an error.
func (a *Application) UpdateConfigSettings(changes charm.Settings) error {
	charm, _, err := a.Charm()
	if err != nil {
		return err
	}
	changes, err = charm.Config().ValidateSettings(changes)
	if err != nil {
		return err
	}
	// TODO(fwereade) state.Settings is itself really problematic in just
	// about every use case. This needs to be resolved some time; but at
	// least the settings docs are keyed by charm url as well as application
	// name, so the actual impact of a race is non-threatening.
	node, err := readSettings(a.st.db(), settingsC, a.settingsKey())
	if err != nil {
		return err
	}
	for name, value := range changes {
		if value == nil {
			node.Delete(name)
		} else {
			node.Set(name, value)
		}
	}
	_, err = node.Write()
	return err
}

// LeaderSettings returns a application's leader settings. If nothing has been set
// yet, it will return an empty map; this is not an error.
func (a *Application) LeaderSettings() (map[string]string, error) {
	// There's no compelling reason to have these methods on Application -- and
	// thus require an extra db read to access them -- but it stops the State
	// type getting even more cluttered.

	doc, err := readSettingsDoc(a.st.db(), settingsC, leadershipSettingsKey(a.doc.Name))
	if errors.IsNotFound(err) {
		return nil, errors.NotFoundf("application")
	} else if err != nil {
		return nil, errors.Trace(err)
	}
	result := make(map[string]string)
	for escapedKey, interfaceValue := range doc.Settings {
		key := unescapeReplacer.Replace(escapedKey)
		if value, _ := interfaceValue.(string); value != "" {
			// Empty strings are technically bad data -- when set, they clear.
			result[key] = value
		} else {
			// Some bad data isn't reason enough to obscure the good data.
			logger.Warningf("unexpected leader settings value for %s: %#v", key, interfaceValue)
		}
	}
	return result, nil
}

// UpdateLeaderSettings updates the application's leader settings with the supplied
// values, but will fail (with a suitable error) if the supplied Token loses
// validity. Empty values in the supplied map will be cleared in the database.
func (a *Application) UpdateLeaderSettings(token leadership.Token, updates map[string]string) error {
	// There's no compelling reason to have these methods on Application -- and
	// thus require an extra db read to access them -- but it stops the State
	// type getting even more cluttered.

	// We can calculate the actual update ahead of time; it's not dependent
	// upon the current state of the document. (*Writing* it should depend
	// on document state, but that's handled below.)
	key := leadershipSettingsKey(a.doc.Name)
	sets := bson.M{}
	unsets := bson.M{}
	for unescapedKey, value := range updates {
		key := escapeReplacer.Replace(unescapedKey)
		if value == "" {
			unsets[key] = 1
		} else {
			sets[key] = value
		}
	}
	update := setUnsetUpdateSettings(sets, unsets)

	isNullChange := func(rawMap map[string]interface{}) bool {
		for key := range unsets {
			if _, found := rawMap[key]; found {
				return false
			}
		}
		for key, value := range sets {
			if current := rawMap[key]; current != value {
				return false
			}
		}
		return true
	}

	buildTxn := func(_ int) ([]txn.Op, error) {
		// Read the current document state so we can abort if there's
		// no actual change; and the version number so we can assert
		// on it and prevent these settings from landing late.
		doc, err := readSettingsDoc(a.st.db(), settingsC, key)
		if errors.IsNotFound(err) {
			return nil, errors.NotFoundf("application")
		} else if err != nil {
			return nil, errors.Trace(err)
		}
		if isNullChange(doc.Settings) {
			return nil, jujutxn.ErrNoOperations
		}
		return []txn.Op{{
			C:      settingsC,
			Id:     key,
			Assert: bson.D{{"version", doc.Version}},
			Update: update,
		}}, nil
	}
	return a.st.db().Run(buildTxnWithLeadership(buildTxn, token))
}

var ErrSubordinateConstraints = stderrors.New("constraints do not apply to subordinate applications")

// Constraints returns the current application constraints.
func (a *Application) Constraints() (constraints.Value, error) {
	if a.doc.Subordinate {
		return constraints.Value{}, ErrSubordinateConstraints
	}
	return readConstraints(a.st, a.globalKey())
}

// SetConstraints replaces the current application constraints.
func (a *Application) SetConstraints(cons constraints.Value) (err error) {
	unsupported, err := a.st.validateConstraints(cons)
	if len(unsupported) > 0 {
		logger.Warningf(
			"setting constraints on application %q: unsupported constraints: %v", a.Name(), strings.Join(unsupported, ","))
	} else if err != nil {
		return err
	}
	if a.doc.Subordinate {
		return ErrSubordinateConstraints
	}
	defer errors.DeferredAnnotatef(&err, "cannot set constraints")
	if a.doc.Life != Alive {
		return errNotAlive
	}
	ops := []txn.Op{{
		C:      applicationsC,
		Id:     a.doc.DocID,
		Assert: isAliveDoc,
	}}
	ops = append(ops, setConstraintsOp(a.globalKey(), cons))
	return onAbort(a.st.db().RunTransaction(ops), errNotAlive)
}

// EndpointBindings returns the mapping for each endpoint name and the space
// name it is bound to (or empty if unspecified). When no bindings are stored
// for the application, defaults are returned.
func (a *Application) EndpointBindings() (map[string]string, error) {
	// We don't need the TxnRevno below.
	bindings, _, err := readEndpointBindings(a.st, a.globalKey())
	if err != nil && !errors.IsNotFound(err) {
		return nil, errors.Trace(err)
	}
	if bindings == nil {
		bindings, err = a.defaultEndpointBindings()
		if err != nil {
			return nil, errors.Trace(err)
		}
	}
	return bindings, nil
}

// defaultEndpointBindings returns a map with each endpoint from the current
// charm metadata bound to an empty space. If no charm URL is set yet, it
// returns an empty map.
func (a *Application) defaultEndpointBindings() (map[string]string, error) {
	if a.doc.CharmURL == nil {
		return map[string]string{}, nil
	}

	charm, _, err := a.Charm()
	if err != nil {
		return nil, errors.Trace(err)
	}

	return DefaultEndpointBindingsForCharm(charm.Meta()), nil
}

// MetricCredentials returns any metric credentials associated with this application.
func (a *Application) MetricCredentials() []byte {
	return a.doc.MetricCredentials
}

// SetMetricCredentials updates the metric credentials associated with this application.
func (a *Application) SetMetricCredentials(b []byte) error {
	buildTxn := func(attempt int) ([]txn.Op, error) {
		if attempt > 0 {
			alive, err := isAlive(a.st, applicationsC, a.doc.DocID)
			if err != nil {
				return nil, errors.Trace(err)
			} else if !alive {
				return nil, errNotAlive
			}
		}
		ops := []txn.Op{
			{
				C:      applicationsC,
				Id:     a.doc.DocID,
				Assert: isAliveDoc,
				Update: bson.M{"$set": bson.M{"metric-credentials": b}},
			},
		}
		return ops, nil
	}
	if err := a.st.db().Run(buildTxn); err != nil {
		if err == errNotAlive {
			return errors.New("cannot update metric credentials: application " + err.Error())
		}
		return errors.Annotatef(err, "cannot update metric credentials")
	}
	a.doc.MetricCredentials = b
	return nil
}

// StorageConstraints returns the storage constraints for the application.
func (a *Application) StorageConstraints() (map[string]StorageConstraints, error) {
	cons, err := readStorageConstraints(a.st, a.storageConstraintsKey())
	if errors.IsNotFound(err) {
		return nil, nil
	} else if err != nil {
		return nil, errors.Trace(err)
	}
	return cons, nil
}

// Status returns the status of the application.
// Only unit leaders are allowed to set the status of the application.
// If no status is recorded, then there are no unit leaders and the
// status is derived from the unit status values.
func (a *Application) Status() (status.StatusInfo, error) {
	statuses, closer := a.st.db().GetCollection(statusesC)
	defer closer()
	query := statuses.Find(bson.D{{"_id", a.globalKey()}, {"neverset", true}})
	if count, err := query.Count(); err != nil {
		return status.StatusInfo{}, errors.Trace(err)
	} else if count != 0 {
		// This indicates that SetStatus has never been called on this application.
		// This in turn implies the application status document is likely to be
		// inaccurate, so we return aggregated unit statuses instead.
		//
		// TODO(fwereade): this is completely wrong and will produce bad results
		// in not-very-challenging scenarios. The leader unit remains responsible
		// for setting the application status in a timely way, *whether or not the
		// charm's hooks exists or sets an application status*. This logic should be
		// removed as soon as possible, and the responsibilities implemented in
		// the right places rather than being applied at seeming random.
		units, err := a.AllUnits()
		if err != nil {
			return status.StatusInfo{}, err
		}
		logger.Tracef("application %q has %d units", a.Name(), len(units))
		var unitStatuses []status.StatusInfo
		for _, unit := range units {
			unitStatus, err := unit.Status()
			if err != nil {
				return status.StatusInfo{}, errors.Annotatef(err, "deriving application status from %q", unit.Name())
			}
			unitStatuses = append(unitStatuses, unitStatus)
		}
		if len(unitStatuses) > 0 {
			return deriveApplicationStatus(unitStatuses), nil
		}
	}
	return getStatus(a.st.db(), a.globalKey(), "application")
}

// SetStatus sets the status for the application.
func (a *Application) SetStatus(statusInfo status.StatusInfo) error {
	if !status.ValidWorkloadStatus(statusInfo.Status) {
		return errors.Errorf("cannot set invalid status %q", statusInfo.Status)
	}
	return setStatus(a.st.db(), setStatusParams{
		badge:     "application",
		globalKey: a.globalKey(),
		status:    statusInfo.Status,
		message:   statusInfo.Message,
		rawData:   statusInfo.Data,
		updated:   timeOrNow(statusInfo.Since, a.st.clock()),
	})
}

// StatusHistory returns a slice of at most filter.Size StatusInfo items
// or items as old as filter.Date or items newer than now - filter.Delta time
// representing past statuses for this application.
func (a *Application) StatusHistory(filter status.StatusHistoryFilter) ([]status.StatusInfo, error) {
	args := &statusHistoryArgs{
		db:        a.st.db(),
		globalKey: a.globalKey(),
		filter:    filter,
	}
	return statusHistory(args)
}

// ApplicationAndUnitsStatus returns the status for this application and all its units.
func (a *Application) ApplicationAndUnitsStatus() (status.StatusInfo, map[string]status.StatusInfo, error) {
	applicationStatus, err := a.Status()
	if err != nil {
		return status.StatusInfo{}, nil, errors.Trace(err)
	}
	units, err := a.AllUnits()
	if err != nil {
		return status.StatusInfo{}, nil, err
	}
	results := make(map[string]status.StatusInfo, len(units))
	for _, unit := range units {
		unitStatus, err := unit.Status()
		if err != nil {
			return status.StatusInfo{}, nil, err
		}
		results[unit.Name()] = unitStatus
	}
	return applicationStatus, results, nil

}

func deriveApplicationStatus(statuses []status.StatusInfo) status.StatusInfo {
	var result status.StatusInfo
	for _, unitStatus := range statuses {
		currentSeverity := statusServerities[result.Status]
		unitSeverity := statusServerities[unitStatus.Status]
		if unitSeverity > currentSeverity {
			result.Status = unitStatus.Status
			result.Message = unitStatus.Message
			result.Data = unitStatus.Data
			result.Since = unitStatus.Since
		}
	}
	return result
}

// statusSeverities holds status values with a severity measure.
// Status values with higher severity are used in preference to others.
var statusServerities = map[status.Status]int{
	status.Error:       100,
	status.Blocked:     90,
	status.Waiting:     80,
	status.Maintenance: 70,
	status.Terminated:  60,
	status.Active:      50,
	status.Unknown:     40,
}

type addApplicationOpsArgs struct {
	applicationDoc *applicationDoc
	statusDoc      statusDoc
	constraints    constraints.Value
	storage        map[string]StorageConstraints
	settings       map[string]interface{}
	// These are nil when adding a new application, and most likely
	// non-nil when migrating.
	leadershipSettings map[string]interface{}
}

// addApplicationOps returns the operations required to add an application to the
// applications collection, along with all the associated expected other application
// entries. This method is used by both the *State.AddApplication method and the
// migration import code.
func addApplicationOps(mb modelBackend, app *Application, args addApplicationOpsArgs) ([]txn.Op, error) {
	charmRefOps, err := appCharmIncRefOps(mb, args.applicationDoc.Name, args.applicationDoc.CharmURL, true)
	if err != nil {
		return nil, errors.Trace(err)
	}

	globalKey := app.globalKey()
	settingsKey := app.settingsKey()
	storageConstraintsKey := app.storageConstraintsKey()
	leadershipKey := leadershipSettingsKey(app.Name())

	ops := []txn.Op{
		createConstraintsOp(globalKey, args.constraints),
		createStorageConstraintsOp(storageConstraintsKey, args.storage),
		createSettingsOp(settingsC, settingsKey, args.settings),
		createSettingsOp(settingsC, leadershipKey, args.leadershipSettings),
		createStatusOp(mb, globalKey, args.statusDoc),
		addModelApplicationRefOp(mb, app.Name()),
	}
	ops = append(ops, charmRefOps...)
	ops = append(ops, txn.Op{
		C:      applicationsC,
		Id:     app.Name(),
		Assert: txn.DocMissing,
		Insert: args.applicationDoc,
	})
	ops = append(ops, txn.Op{
		C:      remoteApplicationsC,
		Id:     app.Name(),
		Assert: txn.DocMissing,
	})
	return ops, nil
}<|MERGE_RESOLUTION|>--- conflicted
+++ resolved
@@ -1413,11 +1413,7 @@
 		return op, errors.Trace(err)
 	}
 	if current > 0 {
-<<<<<<< HEAD
-		return op, errors.Errorf("application is used by %d offer(s)", current)
-=======
 		return op, errors.Errorf("application is used by %d offer%s", current, plural(current))
->>>>>>> d6dab073
 	}
 	return op, nil
 }
