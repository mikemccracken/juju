--- conflicted
+++ resolved
@@ -113,15 +113,7 @@
 	rel, err := s.State.AddRelation(proep, reqep)
 	c.Assert(err, IsNil)
 	_, err = s.State.AddRelation(proep, reqep)
-<<<<<<< HEAD
 	c.Assert(err, ErrorMatches, `cannot add relation "req:bar pro:foo": .*`)
-
-	err = s.State.RemoveRelation(rel)
-	c.Assert(err, ErrorMatches, `cannot remove relation "req:bar pro:foo": relation is not dead`)
-
-=======
-	c.Assert(err, ErrorMatches, `cannot add relation "pro:foo req:bar": .*`)
->>>>>>> f531275f
 	assertOneRelation(c, pro, 0, proep, reqep)
 	assertOneRelation(c, req, 0, reqep, proep)
 
