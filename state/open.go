package state

import (
	"errors"
	"fmt"
	"launchpad.net/gozk/zookeeper"
	"launchpad.net/juju/go/log"
	"strings"
	"time"
)

// Info encapsulates information about cluster of
// servers holding juju state and can be used to make a
// connection to that cluster.
type Info struct {
	// Addrs gives the addresses of the Zookeeper
	// servers for the state. Each address should be in the form
	// address:port.
	Addrs []string
}

const zkTimeout = 15e9

// Open connects to the server described by the given
<<<<<<< HEAD
// info, waits for it to be initialized, and returns a new State
// representing the environment connected to.
=======
// info, and returns a new State
// representing the environment connected to.
// It is an error if the environment has not been initialized.
>>>>>>> d61b96c0
func Open(info *Info) (*State, error) {
	log.Printf("state: Open %v", info)
	st, err := open(info)
	if err != nil {
		return nil, err
	}
<<<<<<< HEAD
	log.Printf("state: waiting for initialization")
	err = st.waitForInitialization()
=======
	doneInit, err := st.initialized()
	if err != nil {
		st.Close()
		return nil, err
	}
	if doneInit {
		return st, nil
	}
	st.Close()
	return nil, fmt.Errorf("state: not initialized")
}

// WaitOpen is like Open but will wait for the environment to be initialized
// in necessary. It will not wait longer than the given duration.
func WaitOpen(info *Info, timeout time.Duration) (*State, error) {
	log.Printf("state: WaitOpen %v (timeout %v)", info, timeout)
	st, err := open(info)
	if err != nil {
		return nil, err
	}
	doneInit, err := st.initialized()
	if err != nil {
		st.Close()
		return nil, err
	}
	if doneInit {
		return st, nil
	}

	log.Printf("state: waiting for initialization")
	err = st.waitForInitialization(timeout)
>>>>>>> d61b96c0
	if err != nil {
		return nil, err
	}
	return st, err
}

// Initialize performs an initialization of the ZooKeeper nodes
// described by the given Info and returns  a new State representing
// the environment connected to.
func Initialize(info *Info) (*State, error) {
	st, err := open(info)
	if err != nil {
		return nil, err
	}
	st.initialize()
	return st, nil
}

func open(info *Info) (*State, error) {
	if len(info.Addrs) == 0 {
		return nil, fmt.Errorf("no zookeeper addresses")
	}
	zk, session, err := zookeeper.Dial(strings.Join(info.Addrs, ","), zkTimeout)
	if err != nil {
		return nil, err
	}
	if !(<-session).Ok() {
		return nil, errors.New("Could not connect to zookeeper")
	}

	// TODO decide what to do with session events - currently
	// we will panic if the session event channel fills up.
	return &State{zk}, nil
}

func (st *State) Close() error {
	return st.zk.Close()
}<|MERGE_RESOLUTION|>--- conflicted
+++ resolved
@@ -22,24 +22,15 @@
 const zkTimeout = 15e9
 
 // Open connects to the server described by the given
-<<<<<<< HEAD
 // info, waits for it to be initialized, and returns a new State
 // representing the environment connected to.
-=======
-// info, and returns a new State
-// representing the environment connected to.
 // It is an error if the environment has not been initialized.
->>>>>>> d61b96c0
 func Open(info *Info) (*State, error) {
 	log.Printf("state: Open %v", info)
 	st, err := open(info)
 	if err != nil {
 		return nil, err
 	}
-<<<<<<< HEAD
-	log.Printf("state: waiting for initialization")
-	err = st.waitForInitialization()
-=======
 	doneInit, err := st.initialized()
 	if err != nil {
 		st.Close()
@@ -71,7 +62,6 @@
 
 	log.Printf("state: waiting for initialization")
 	err = st.waitForInitialization(timeout)
->>>>>>> d61b96c0
 	if err != nil {
 		return nil, err
 	}
