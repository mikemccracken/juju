--- conflicted
+++ resolved
@@ -82,22 +82,14 @@
 	defer session.Close()
 	managedStorage := s.getManagedStorage(session)
 	path := imagePath(metadata.Kind, metadata.Series, metadata.Arch, metadata.SHA256)
-<<<<<<< HEAD
-	if err := managedStorage.PutForEnvironment(s.modelUUID, path, r, metadata.Size); err != nil {
-=======
-	if err := managedStorage.PutForBucket(s.envUUID, path, r, metadata.Size); err != nil {
->>>>>>> 3df2e5dc
+	if err := managedStorage.PutForBucket(s.modelUUID, path, r, metadata.Size); err != nil {
 		return errors.Annotate(err, "cannot store image")
 	}
 	defer func() {
 		if resultErr == nil {
 			return
 		}
-<<<<<<< HEAD
-		err := managedStorage.RemoveForEnvironment(s.modelUUID, path)
-=======
-		err := managedStorage.RemoveForBucket(s.envUUID, path)
->>>>>>> 3df2e5dc
+		err := managedStorage.RemoveForBucket(s.modelUUID, path)
 		if err != nil {
 			logger.Errorf("failed to remove image blob: %v", err)
 		}
@@ -159,11 +151,7 @@
 
 	if oldPath != "" && oldPath != path {
 		// Attempt to remove the old path. Failure is non-fatal.
-<<<<<<< HEAD
-		err := managedStorage.RemoveForEnvironment(s.modelUUID, oldPath)
-=======
-		err := managedStorage.RemoveForBucket(s.envUUID, oldPath)
->>>>>>> 3df2e5dc
+		err := managedStorage.RemoveForBucket(s.modelUUID, oldPath)
 		if err != nil {
 			logger.Errorf("failed to remove old image blob: %v", err)
 		} else {
@@ -201,11 +189,7 @@
 	defer session.Close()
 	managedStorage := s.getManagedStorage(session)
 	path := imagePath(metadata.Kind, metadata.Series, metadata.Arch, metadata.SHA256)
-<<<<<<< HEAD
-	if err := managedStorage.RemoveForEnvironment(s.modelUUID, path); err != nil {
-=======
-	if err := managedStorage.RemoveForBucket(s.envUUID, path); err != nil {
->>>>>>> 3df2e5dc
+	if err := managedStorage.RemoveForBucket(s.modelUUID, path); err != nil {
 		return errors.Annotate(err, "cannot remove image blob")
 	}
 	// Remove the metadata.
@@ -313,11 +297,7 @@
 }
 
 func (s *imageStorage) imageBlob(managedStorage blobstore.ManagedStorage, path string) (io.ReadCloser, error) {
-<<<<<<< HEAD
-	r, _, err := managedStorage.GetForEnvironment(s.modelUUID, path)
-=======
-	r, _, err := managedStorage.GetForBucket(s.envUUID, path)
->>>>>>> 3df2e5dc
+	r, _, err := managedStorage.GetForBucket(s.modelUUID, path)
 	return r, err
 }
 
