--- conflicted
+++ resolved
@@ -270,75 +270,31 @@
 	return service.Unit(name)
 }
 
-<<<<<<< HEAD
 // addRelationNode validates the proposed relation, and returns the relation key
 // for the newly created node.
 func (s *State) addRelationNode(endpoints ...RelationEndpoint) (string, error) {
-=======
-// addRelationNode creates the relation node.
-func (s *State) addRelationNode(scope RelationScope) (string, error) {
-	path, err := s.zk.Create("/relations/relation-", "", zookeeper.SEQUENCE, zkPermAll)
-	if err != nil {
-		return "", err
-	}
-	relationKey := strings.Split(path, "/")[2]
-	// Create the settings node only if the scope is global.
-	// In case of container scoped relations the creation per
-	// container occurs in ServiceRelation.AddUnit.
-	if scope == ScopeGlobal {
-		_, err = s.zk.Create(path+"/settings", "", 0, zkPermAll)
-		if err != nil {
-			return "", err
-		}
-	}
-	return relationKey, nil
-}
-
-// addRelationEndpointNode creates the endpoint role node below its relation node 
-// for the given relation endpoint.
-func (s *State) addRelationEndpointNode(relationKey string, endpoint RelationEndpoint) error {
-	path := fmt.Sprintf("/relations/%s/%s", relationKey, string(endpoint.RelationRole))
-	_, err := s.zk.Create(path, "", 0, zkPermAll)
-	return err
-}
-
-// AddRelation creates a new relation with the given endpoints.  
-func (s *State) AddRelation(endpoints ...RelationEndpoint) (rel *Relation, svcrels []*ServiceRelation, err error) {
->>>>>>> 5df4313e
 	switch len(endpoints) {
 	case 1:
 		if endpoints[0].RelationRole != RolePeer {
-			return "", fmt.Errorf("can't add non-peer relation with a single service")
+			return "", fmt.Errorf("single endpoint must be a peer relation")
 		}
 	case 2:
 		if !endpoints[0].CanRelateTo(&endpoints[1]) {
-			return "", fmt.Errorf("can't add relation between %s and %s", endpoints[0], endpoints[1])
+			return "", fmt.Errorf("endpoints do not relate")
 		}
 	default:
-		return "", fmt.Errorf("can't add relations between %d services", len(endpoints))
-	}
-	defer errorContextf(&err, "can't add relation")
+		return "", fmt.Errorf("can't relate %d endpoints", len(endpoints))
+	}
 	t, err := readTopology(s.zk)
 	if err != nil {
-<<<<<<< HEAD
 		return "", err
 	}
 	// Check if the relation already exists.
 	_, err = t.RelationKey(endpoints...)
 	if err == nil {
 		return "", fmt.Errorf("relation already exists")
-=======
-		return
-	}
-	// Check if the relation already exists.
-	relationKey, err := t.RelationKey(endpoints...)
-	if err != nil {
-		if _, ok := err.(*NoRelationError); !ok {
-			return
-		}
->>>>>>> 5df4313e
-	}
-	if _, ok := err.(*NoRelationError); !ok {
+	}
+	if err != noRelationFound {
 		return "", err
 	}
 	// Add the node.
@@ -350,13 +306,24 @@
 	return key, nil
 }
 
+// describeRelation returns a string describing the relation defined by
+// endpoints, for use in error messages.
+func describeRelation(endpoints []RelationEndpoint) string {
+	names := []string{}
+	for _, ep := range endpoints {
+		names = append(names, ep.String())
+	}
+	return fmt.Sprintf("<%s>", strings.Join(names, ", "))
+}
+
 // AddRelation creates a new relation with the given endpoints.
-func (s *State) AddRelation(endpoints ...RelationEndpoint) error {
+func (s *State) AddRelation(endpoints ...RelationEndpoint) (err error) {
+	defer errorContextf(&err, "can't add relation %s", describeRelation(endpoints))
 	key, err := s.addRelationNode(endpoints...)
 	if err != nil {
 		return err
 	}
-	addRelation := func(t *topology) error {
+	return retryTopologyChange(s.zk, func(t *topology) error {
 		relation := &topoRelation{
 			Interface: endpoints[0].Interface,
 			Scope:     ScopeGlobal,
@@ -375,24 +342,13 @@
 				RelationName: endpoint.RelationName,
 			}
 		}
-<<<<<<< HEAD
 		return t.AddRelation(key, relation)
-=======
-		return t.AddRelation(relationKey, relation)
-	}
-	err = retryTopologyChange(s.zk, addRelation)
-	if err != nil {
-		return
->>>>>>> 5df4313e
-	}
-	return retryTopologyChange(s.zk, addRelation)
-}
-
-<<<<<<< HEAD
+	})
+}
+
 // RemoveRelation removes any extant relation between the given endpoints.
-func (s *State) RemoveRelation(endpoints ...RelationEndpoint) error {
-	// TODO: Improve high-level errors, no passing of low-level
-	// errors directly to the caller.
+func (s *State) RemoveRelation(endpoints ...RelationEndpoint) (err error) {
+	defer errorContextf(&err, "can't remove relation %s", describeRelation(endpoints))
 	return retryTopologyChange(s.zk, func(t *topology) error {
 		key, err := t.RelationKey(endpoints...)
 		if err != nil {
@@ -400,18 +356,4 @@
 		}
 		return t.RemoveRelation(key)
 	})
-=======
-// RemoveRelation removes the relation.
-func (s *State) RemoveRelation(relation *Relation) error {
-	removeRelation := func(t *topology) error {
-		if _, err := t.Relation(relation.key); err != nil {
-			return err
-		}
-		return t.RemoveRelation(relation.key)
-	}
-	if err := retryTopologyChange(s.zk, removeRelation); err != nil {
-		return fmt.Errorf("can't remove relation: %v", err)
-	}
-	return nil
->>>>>>> 5df4313e
 }