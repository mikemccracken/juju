package api_test

import (
	"errors"
	"fmt"
	"io"
	. "launchpad.net/gocheck"
	"launchpad.net/juju-core/juju/testing"
	"launchpad.net/juju-core/rpc"
	"launchpad.net/juju-core/state"
	"launchpad.net/juju-core/state/api"
	"launchpad.net/juju-core/state/statecmd"
	coretesting "launchpad.net/juju-core/testing"
	"net"
	stdtesting "testing"
)

func TestAll(t *stdtesting.T) {
	coretesting.MgoTestPackage(t)
}

type suite struct {
	testing.JujuConnSuite
	listener net.Listener
}

var _ = Suite(&suite{})

func init() {
	api.AuthenticationEnabled = true
}

var operationPermTests = []struct {
	about string
	// op performs the operation to be tested using the given state
	// connection.  It returns a function that should be used to
	// undo any changes made by the operation.
	op    func(c *C, st *api.State) (reset func(), err error)
	allow []string
	deny  []string
}{{
	about: "Unit.Get",
	op:    opGetUnitWordpress0,
	deny:  []string{"user-admin", "user-other"},
}, {
	about: "Machine.Get",
	op:    opGetMachine1,
	deny:  []string{"user-admin", "user-other"},
}, {
	about: "Machine.SetPassword",
	op:    opMachine1SetPassword,
	allow: []string{"machine-0", "machine-1"},
}, {
	about: "Unit.SetPassword (on principal unit)",
	op:    opUnitSetPassword("wordpress/0"),
	allow: []string{"unit-wordpress-0", "machine-1"},
}, {
	about: "Unit.SetPassword (on subordinate unit)",
	op:    opUnitSetPassword("logging/0"),
	allow: []string{"unit-logging-0", "unit-wordpress-0"},
}, {
	about: "Client.Status",
	op:    opClientStatus,
	allow: []string{"user-admin", "user-other"},
}, {
<<<<<<< HEAD
	about: "Client.ServiceSet",
	op:    opClientServiceSet,
	allow: []string{"user-admin", "user-other"},
}, {
	about: "Client.ServiceSetYAML",
	op:    opClientServiceSetYAML,
=======
	about: "Client.ServiceGet",
	op:    opClientServiceGet,
>>>>>>> 82cd0d04
	allow: []string{"user-admin", "user-other"},
},
}

// allowed returns the set of allowed entities given an allow list and a
// deny list.  If an allow list is specified, only those entities are
// allowed; otherwise those in deny are disallowed.
func allowed(all, allow, deny []string) map[string]bool {
	p := make(map[string]bool)
	if allow != nil {
		for _, e := range allow {
			p[e] = true
		}
		return p
	}
loop:
	for _, e0 := range all {
		for _, e1 := range deny {
			if e1 == e0 {
				continue loop
			}
		}
		p[e0] = true
	}
	return p
}

func (s *suite) TestOperationPerm(c *C) {
	entities := s.setUpScenario(c)
	for i, t := range operationPermTests {
		allow := allowed(entities, t.allow, t.deny)
		for _, e := range entities {
			c.Logf("test %d; %s; entity %q", i, t.about, e)
			st := s.openAs(c, e)
			reset, err := t.op(c, st)
			if allow[e] {
				c.Check(err, IsNil)
			} else {
				c.Check(err, ErrorMatches, "permission denied")
				c.Check(api.ErrCode(err), Equals, api.CodeUnauthorized)
			}
			reset()
			st.Close()
		}
	}
}

func opGetUnitWordpress0(c *C, st *api.State) (func(), error) {
	u, err := st.Unit("wordpress/0")
	if err != nil {
		c.Check(u, IsNil)
	} else {
		name, ok := u.DeployerName()
		c.Check(ok, Equals, true)
		c.Check(name, Equals, "machine-1")
	}
	return func() {}, err
}

func opUnitSetPassword(unitName string) func(c *C, st *api.State) (func(), error) {
	return func(c *C, st *api.State) (func(), error) {
		u, err := st.Unit(unitName)
		if err != nil {
			c.Check(u, IsNil)
			return func() {}, err
		}
		err = u.SetPassword("another password")
		if err != nil {
			return func() {}, err
		}
		return func() {
			setDefaultPassword(c, u)
		}, nil
	}
}

func opGetMachine1(c *C, st *api.State) (func(), error) {
	m, err := st.Machine("1")
	if err != nil {
		c.Check(m, IsNil)
	} else {
		name, ok := m.InstanceId()
		c.Assert(ok, Equals, true)
		c.Assert(name, Equals, "i-machine-1")
	}
	return func() {}, err
}

func opMachine1SetPassword(c *C, st *api.State) (func(), error) {
	m, err := st.Machine("1")
	if err != nil {
		c.Check(m, IsNil)
		return func() {}, err
	}
	err = m.SetPassword("another password")
	if err != nil {
		return func() {}, err
	}
	return func() {
		setDefaultPassword(c, m)
	}, nil
}

func opClientStatus(c *C, st *api.State) (func(), error) {
	status, err := st.Client().Status()
	if err != nil {
		c.Check(status, IsNil)
		return func() {}, err
	}
	c.Assert(err, IsNil)
	c.Assert(status, DeepEquals, scenarioStatus)
	return func() {}, nil
}

<<<<<<< HEAD
func opClientServiceSet(c *C, st *api.State) (func(), error) {
	err := st.Client().ServiceSet("wordpress", map[string]string{
		"blog-title": "foo",
	})
	return func() {}, err
}

func opClientServiceSetYAML(c *C, st *api.State) (func(), error) {
	err := st.Client().ServiceSetYAML("wordpress", `"blog-title": "foo"`)
	return func() {}, err
=======
func opClientServiceGet(c *C, st *api.State) (func(), error) {
	service, err := st.Client().ServiceGet("wordpress")
	if err != nil {
		return func() {}, err
	}
	c.Assert(err, IsNil)
	c.Assert(service, DeepEquals, &expectedWordpressConfig)
	return func() {}, nil
>>>>>>> 82cd0d04
}

// scenarioStatus describes the expected state
// of the juju environment set up by setUpScenario.
var scenarioStatus = &api.Status{
	Machines: map[string]api.MachineInfo{
		"0": {
			InstanceId: "i-machine-0",
		},
		"1": {
			InstanceId: "i-machine-1",
		},
		"2": {
			InstanceId: "i-machine-2",
		},
	},
}

var expectedWordpressConfig = statecmd.ServiceGetResults{
	Service: "wordpress",
	Charm:   "wordpress",
	Settings: map[string]interface{}{
		"blog-title": map[string]interface{}{
			"type":        "string",
			"value":       nil,
			"description": "A descriptive title used for the blog."},
	},
}

// setUpScenario makes an environment scenario suitable for
// testing most kinds of access scenario. It returns
// a list of all the entities in the scenario.
//
// When the scenario is initialized, we have:
// user-admin
// user-other
// machine-0
//  instance-id="i-machine-0"
//  jobs=manage-environ
// machine-1
//  instance-id="i-machine-1"
//  jobs=host-units
// machine-2
//  instance-id="i-machine-2"
//  jobs=host-units
// service-wordpress
// service-logging
// unit-wordpress-0
//     deployer-name=machine-1
// unit-logging-0
//  deployer-name=unit-wordpress-0
// unit-wordpress-1
//     deployer-name=machine-2
// unit-logging-1
//  deployer-name=unit-wordpress-1
//
// The passwords for all returned entities are
// set to the entity name with a " password" suffix.
//
// Note that there is nothing special about machine-0
// here - it's the environment manager in this scenario
// just because machine 0 has traditionally been the
// environment manager (bootstrap machine), so is
// hopefully easier to remember as such.
func (s *suite) setUpScenario(c *C) (entities []string) {
	add := func(e state.AuthEntity) {
		entities = append(entities, e.EntityName())
	}
	u, err := s.State.User("admin")
	c.Assert(err, IsNil)
	setDefaultPassword(c, u)
	add(u)

	u, err = s.State.AddUser("other", "")
	c.Assert(err, IsNil)
	setDefaultPassword(c, u)
	add(u)

	m, err := s.State.AddMachine("series", state.JobManageEnviron)
	c.Assert(err, IsNil)
	c.Assert(m.EntityName(), Equals, "machine-0")
	err = m.SetInstanceId(state.InstanceId("i-" + m.EntityName()))
	c.Assert(err, IsNil)
	setDefaultPassword(c, m)
	add(m)

	wordpress, err := s.State.AddService("wordpress", s.AddTestingCharm(c, "wordpress"))
	c.Assert(err, IsNil)

	_, err = s.State.AddService("logging", s.AddTestingCharm(c, "logging"))
	c.Assert(err, IsNil)

	eps, err := s.State.InferEndpoints([]string{"logging", "wordpress"})
	c.Assert(err, IsNil)
	rel, err := s.State.AddRelation(eps...)
	c.Assert(err, IsNil)

	for i := 0; i < 2; i++ {
		wu, err := wordpress.AddUnit()
		c.Assert(err, IsNil)
		c.Assert(wu.EntityName(), Equals, fmt.Sprintf("unit-wordpress-%d", i))
		setDefaultPassword(c, wu)
		add(wu)

		m, err := s.State.AddMachine("series", state.JobHostUnits)
		c.Assert(err, IsNil)
		c.Assert(m.EntityName(), Equals, fmt.Sprintf("machine-%d", i+1))
		err = m.SetInstanceId(state.InstanceId("i-" + m.EntityName()))
		c.Assert(err, IsNil)
		setDefaultPassword(c, m)
		add(m)

		err = wu.AssignToMachine(m)
		c.Assert(err, IsNil)

		deployer, ok := wu.DeployerName()
		c.Assert(ok, Equals, true)
		c.Assert(deployer, Equals, fmt.Sprintf("machine-%d", i+1))

		wru, err := rel.Unit(wu)
		c.Assert(err, IsNil)

		// Create the subordinate unit as a side-effect of entering
		// scope in the principal's relation-unit.
		err = wru.EnterScope(nil)
		c.Assert(err, IsNil)

		lu, err := s.State.Unit(fmt.Sprintf("logging/%d", i))
		c.Assert(err, IsNil)
		c.Assert(lu.IsPrincipal(), Equals, false)
		deployer, ok = lu.DeployerName()
		c.Assert(ok, Equals, true)
		c.Assert(deployer, Equals, fmt.Sprintf("unit-wordpress-%d", i))
		setDefaultPassword(c, lu)
		add(lu)
	}
	return
}

// AuthEntity is the same as state.AuthEntity but
// without PasswordValid, which is implemented
// by state entities but not by api entities.
type AuthEntity interface {
	EntityName() string
	SetPassword(pass string) error
	Refresh() error
}

func setDefaultPassword(c *C, e AuthEntity) {
	err := e.SetPassword(e.EntityName() + " password")
	c.Assert(err, IsNil)
}

var badLoginTests = []struct {
	entityName string
	password   string
	err        string
	code       string
}{{
	entityName: "user-admin",
	password:   "wrong password",
	err:        "invalid entity name or password",
	code:       api.CodeUnauthorized,
}, {
	entityName: "user-foo",
	password:   "password",
	err:        "invalid entity name or password",
	code:       api.CodeUnauthorized,
}, {
	entityName: "bar",
	password:   "password",
	err:        `invalid entity name "bar"`,
}}

func (s *suite) TestBadLogin(c *C) {
	_, info, err := s.APIConn.Environ.StateInfo()
	c.Assert(err, IsNil)
	for i, t := range badLoginTests {
		c.Logf("test %d; entity %q; password %q", i, t.entityName, t.password)
		info.EntityName = ""
		info.Password = ""
		func() {
			st, err := api.Open(info)
			c.Assert(err, IsNil)
			defer st.Close()

			_, err = st.Machine("0")
			c.Assert(err, ErrorMatches, "not logged in")
			c.Assert(api.ErrCode(err), Equals, api.CodeUnauthorized)

			_, err = st.Unit("foo/0")
			c.Assert(err, ErrorMatches, "not logged in")
			c.Assert(api.ErrCode(err), Equals, api.CodeUnauthorized)

			err = st.Login(t.entityName, t.password)
			c.Assert(err, ErrorMatches, t.err)
			c.Assert(api.ErrCode(err), Equals, t.code)

			_, err = st.Machine("0")
			c.Assert(err, ErrorMatches, "not logged in")
			c.Assert(api.ErrCode(err), Equals, api.CodeUnauthorized)
		}()
	}
}

func (s *suite) TestClientStatus(c *C) {
	s.setUpScenario(c)
	status, err := s.APIState.Client().Status()
	c.Assert(err, IsNil)
	c.Assert(status, DeepEquals, scenarioStatus)
}

func (s *suite) TestClientServerSet(c *C) {
	dummy, err := s.State.AddService("dummy", s.AddTestingCharm(c, "dummy"))
	c.Assert(err, IsNil)
	err = s.APIState.Client().ServiceSet("dummy", map[string]string{
		"title":    "xxx",
		"username": "yyy",
	})
	c.Assert(err, IsNil)
	conf, err := dummy.Config()
	c.Assert(err, IsNil)
	c.Assert(conf.Map(), DeepEquals, map[string]interface{}{
		"title":    "xxx",
		"username": "yyy",
	})
}

func (s *suite) TestClientServiceSetYAML(c *C) {
	dummy, err := s.State.AddService("dummy", s.AddTestingCharm(c, "dummy"))
	c.Assert(err, IsNil)
	err = s.APIState.Client().ServiceSetYAML("dummy", "title: aaa\nusername: bbb")
	c.Assert(err, IsNil)
	conf, err := dummy.Config()
	c.Assert(err, IsNil)
	c.Assert(conf.Map(), DeepEquals, map[string]interface{}{
		"title":    "aaa",
		"username": "bbb",
	})
}

func (s *suite) TestClientEnvironmentInfo(c *C) {
	conf, _ := s.State.EnvironConfig()
	info, err := s.APIState.Client().EnvironmentInfo()
	c.Assert(err, IsNil)
	c.Assert(info.DefaultSeries, Equals, conf.DefaultSeries())
	c.Assert(info.ProviderType, Equals, conf.Type())
}

func (s *suite) TestMachineLogin(c *C) {
	stm, err := s.State.AddMachine("series", state.JobHostUnits)
	c.Assert(err, IsNil)
	err = stm.SetPassword("machine-password")
	c.Assert(err, IsNil)
	err = stm.SetInstanceId("i-foo")
	c.Assert(err, IsNil)

	_, info, err := s.APIConn.Environ.StateInfo()
	c.Assert(err, IsNil)

	info.EntityName = stm.EntityName()
	info.Password = "machine-password"

	st, err := api.Open(info)
	c.Assert(err, IsNil)
	defer st.Close()

	m, err := st.Machine(stm.Id())
	c.Assert(err, IsNil)

	instId, ok := m.InstanceId()
	c.Assert(ok, Equals, true)
	c.Assert(instId, Equals, "i-foo")
}

func (s *suite) TestMachineInstanceId(c *C) {
	stm, err := s.State.AddMachine("series", state.JobHostUnits)
	c.Assert(err, IsNil)
	setDefaultPassword(c, stm)

	// Normal users can't access Machines...
	m, err := s.APIState.Machine(stm.Id())
	c.Assert(err, ErrorMatches, "permission denied")
	c.Assert(api.ErrCode(err), Equals, api.CodeUnauthorized)
	c.Assert(m, IsNil)

	// ... so login as the machine.
	st := s.openAs(c, stm.EntityName())
	defer st.Close()

	m, err = st.Machine(stm.Id())
	c.Assert(err, IsNil)

	instId, ok := m.InstanceId()
	c.Check(instId, Equals, "")
	c.Check(ok, Equals, false)

	err = stm.SetInstanceId("foo")
	c.Assert(err, IsNil)

	instId, ok = m.InstanceId()
	c.Check(instId, Equals, "")
	c.Check(ok, Equals, false)

	err = m.Refresh()
	c.Assert(err, IsNil)

	instId, ok = m.InstanceId()
	c.Check(ok, Equals, true)
	c.Assert(instId, Equals, "foo")
}

func (s *suite) TestMachineRefresh(c *C) {
	stm, err := s.State.AddMachine("series", state.JobHostUnits)
	c.Assert(err, IsNil)
	setDefaultPassword(c, stm)
	err = stm.SetInstanceId("foo")
	c.Assert(err, IsNil)

	st := s.openAs(c, stm.EntityName())
	defer st.Close()
	m, err := st.Machine(stm.Id())
	c.Assert(err, IsNil)

	instId, ok := m.InstanceId()
	c.Assert(ok, Equals, true)
	c.Assert(instId, Equals, "foo")

	err = stm.SetInstanceId("bar")
	c.Assert(err, IsNil)

	instId, ok = m.InstanceId()
	c.Assert(ok, Equals, true)
	c.Assert(instId, Equals, "foo")

	err = m.Refresh()
	c.Assert(err, IsNil)

	instId, ok = m.InstanceId()
	c.Assert(ok, Equals, true)
	c.Assert(instId, Equals, "bar")
}

func (s *suite) TestMachineSetPassword(c *C) {
	stm, err := s.State.AddMachine("series", state.JobHostUnits)
	c.Assert(err, IsNil)
	setDefaultPassword(c, stm)

	st := s.openAs(c, stm.EntityName())
	defer st.Close()
	m, err := st.Machine(stm.Id())
	c.Assert(err, IsNil)

	err = m.SetPassword("foo")
	c.Assert(err, IsNil)

	err = stm.Refresh()
	c.Assert(err, IsNil)
	c.Assert(stm.PasswordValid("foo"), Equals, true)
}

func (s *suite) TestMachineEntityName(c *C) {
	c.Assert(api.MachineEntityName("2"), Equals, "machine-2")

	stm, err := s.State.AddMachine("series", state.JobHostUnits)
	c.Assert(err, IsNil)
	setDefaultPassword(c, stm)
	st := s.openAs(c, "machine-0")
	defer st.Close()
	m, err := st.Machine("0")
	c.Assert(err, IsNil)
	c.Assert(m.EntityName(), Equals, "machine-0")
}

func (s *suite) TestUnitRefresh(c *C) {
	s.setUpScenario(c)
	st := s.openAs(c, "unit-wordpress-0")
	defer st.Close()

	u, err := st.Unit("wordpress/0")
	c.Assert(err, IsNil)

	deployer, ok := u.DeployerName()
	c.Assert(ok, Equals, true)
	c.Assert(deployer, Equals, "machine-1")

	stu, err := s.State.Unit("wordpress/0")
	c.Assert(err, IsNil)
	err = stu.UnassignFromMachine()
	c.Assert(err, IsNil)

	deployer, ok = u.DeployerName()
	c.Assert(ok, Equals, true)
	c.Assert(deployer, Equals, "machine-1")

	err = u.Refresh()
	c.Assert(err, IsNil)

	deployer, ok = u.DeployerName()
	c.Assert(ok, Equals, false)
	c.Assert(deployer, Equals, "")
}

func (s *suite) TestErrors(c *C) {
	stm, err := s.State.AddMachine("series", state.JobHostUnits)
	c.Assert(err, IsNil)
	setDefaultPassword(c, stm)
	st := s.openAs(c, stm.EntityName())
	defer st.Close()
	// By testing this single call, we test that the
	// error transformation function is correctly called
	// on error returns from the API server. The transformation
	// function itself is tested below.
	_, err = st.Machine("99")
	c.Assert(api.ErrCode(err), Equals, api.CodeNotFound)
}

var errorTransformTests = []struct {
	err  error
	code string
}{{
	err:  state.NotFoundf("hello"),
	code: api.CodeNotFound,
}, {
	err:  state.ErrUnauthorized,
	code: api.CodeUnauthorized,
}, {
	err:  state.ErrCannotEnterScopeYet,
	code: api.CodeCannotEnterScopeYet,
}, {
	err:  state.ErrCannotEnterScope,
	code: api.CodeCannotEnterScope,
}, {
	err:  state.ErrExcessiveContention,
	code: api.CodeExcessiveContention,
}, {
	err:  state.ErrUnitHasSubordinates,
	code: api.CodeUnitHasSubordinates,
}, {
	err:  api.ErrBadId,
	code: api.CodeNotFound,
}, {
	err:  api.ErrBadCreds,
	code: api.CodeUnauthorized,
}, {
	err:  api.ErrPerm,
	code: api.CodeUnauthorized,
}, {
	err:  api.ErrNotLoggedIn,
	code: api.CodeUnauthorized,
}, {
	err:  &state.NotAssignedError{&state.Unit{}}, // too sleazy?!
	code: api.CodeNotAssigned,
}, {
	err:  errors.New("an error"),
	code: "",
}}

func (s *suite) TestErrorTransform(c *C) {
	for _, t := range errorTransformTests {
		err1 := api.ServerError(t.err)
		c.Assert(err1.Error(), Equals, t.err.Error())
		if t.code != "" {
			c.Assert(api.ErrCode(err1), Equals, t.code)
		} else {
			c.Assert(err1, Equals, t.err)
		}
	}
}

func (s *suite) TestUnitEntityName(c *C) {
	c.Assert(api.UnitEntityName("wordpress/2"), Equals, "unit-wordpress-2")

	s.setUpScenario(c)
	st := s.openAs(c, "unit-wordpress-0")
	defer st.Close()
	u, err := st.Unit("wordpress/0")
	c.Assert(err, IsNil)
	c.Assert(u.EntityName(), Equals, "unit-wordpress-0")
}

func (s *suite) TestStop(c *C) {
	// Start our own instance of the server so have
	// a handle on it to stop it.
	srv, err := api.NewServer(s.State, "localhost:0", []byte(coretesting.ServerCert), []byte(coretesting.ServerKey))
	c.Assert(err, IsNil)

	stm, err := s.State.AddMachine("series", state.JobHostUnits)
	c.Assert(err, IsNil)
	err = stm.SetInstanceId("foo")
	c.Assert(err, IsNil)
	err = stm.SetPassword("password")
	c.Assert(err, IsNil)

	// Note we can't use openAs because we're
	// not connecting to s.APIConn.
	st, err := api.Open(&api.Info{
		EntityName: stm.EntityName(),
		Password:   "password",
		Addrs:      []string{srv.Addr()},
		CACert:     []byte(coretesting.CACert),
	})
	c.Assert(err, IsNil)
	defer st.Close()

	m, err := st.Machine(stm.Id())
	c.Assert(err, IsNil)
	c.Assert(m.Id(), Equals, stm.Id())

	err = srv.Stop()
	c.Assert(err, IsNil)
	c.Logf("srv stopped")

	_, err = st.Machine(stm.Id())
	// The client has not necessarily seen the server
	// shutdown yet, so there are two possible
	// errors.
	if err != rpc.ErrShutdown && err != io.ErrUnexpectedEOF {
		c.Fatalf("unexpected error from request: %v", err)
	}

	// Check it can be stopped twice.
	err = srv.Stop()
	c.Assert(err, IsNil)
}

func (s *suite) TestClientServiceGet(c *C) {
	s.setUpScenario(c)
	config, err := s.APIState.Client().ServiceGet("wordpress")
	c.Assert(err, IsNil)
	c.Assert(config, DeepEquals, &expectedWordpressConfig)
}

// openAs connects to the API state as the given entity
// with the default password for that entity.
func (s *suite) openAs(c *C, entityName string) *api.State {
	_, info, err := s.APIConn.Environ.StateInfo()
	c.Assert(err, IsNil)
	info.EntityName = entityName
	info.Password = fmt.Sprintf("%s password", entityName)
	c.Logf("opening state; entity %q; password %q", info.EntityName, info.Password)
	st, err := api.Open(info)
	c.Assert(err, IsNil)
	c.Assert(st, NotNil)
	return st
}<|MERGE_RESOLUTION|>--- conflicted
+++ resolved
@@ -63,17 +63,16 @@
 	op:    opClientStatus,
 	allow: []string{"user-admin", "user-other"},
 }, {
-<<<<<<< HEAD
 	about: "Client.ServiceSet",
 	op:    opClientServiceSet,
 	allow: []string{"user-admin", "user-other"},
 }, {
 	about: "Client.ServiceSetYAML",
 	op:    opClientServiceSetYAML,
-=======
+	allow: []string{"user-admin", "user-other"},
+}, {
 	about: "Client.ServiceGet",
 	op:    opClientServiceGet,
->>>>>>> 82cd0d04
 	allow: []string{"user-admin", "user-other"},
 },
 }
@@ -188,7 +187,6 @@
 	return func() {}, nil
 }
 
-<<<<<<< HEAD
 func opClientServiceSet(c *C, st *api.State) (func(), error) {
 	err := st.Client().ServiceSet("wordpress", map[string]string{
 		"blog-title": "foo",
@@ -199,7 +197,8 @@
 func opClientServiceSetYAML(c *C, st *api.State) (func(), error) {
 	err := st.Client().ServiceSetYAML("wordpress", `"blog-title": "foo"`)
 	return func() {}, err
-=======
+}
+
 func opClientServiceGet(c *C, st *api.State) (func(), error) {
 	service, err := st.Client().ServiceGet("wordpress")
 	if err != nil {
@@ -208,7 +207,6 @@
 	c.Assert(err, IsNil)
 	c.Assert(service, DeepEquals, &expectedWordpressConfig)
 	return func() {}, nil
->>>>>>> 82cd0d04
 }
 
 // scenarioStatus describes the expected state
