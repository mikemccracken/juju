package api

import (
	"code.google.com/p/go.net/websocket"
	"crypto/tls"
	"io"
	"launchpad.net/juju-core/log"
	"launchpad.net/juju-core/state"
	"launchpad.net/tomb"
	"net"
	"net/http"
	"sync"
)

// srvState represents a single client's connection to the state.
type srvState struct {
	srv  *Server
	conn *websocket.Conn
}

type Server struct {
	tomb  tomb.Tomb
	wg    sync.WaitGroup
	state *state.State
	addr  net.Addr
}

// Serve serves the given state by accepting requests
// on the given listener, using the given certificate
// and key (in PEM format) for authentication.
<<<<<<< HEAD
func Serve(s *state.State, lis net.Listener, cert, key []byte) error {
=======
func NewServer(s *state.State, addr string, cert, key []byte) (*Server, error) {
	lis, err := net.Listen("tcp", addr)
	if err != nil {
		return nil, err
	}
>>>>>>> 8f7fece4
	tlsCert, err := tls.X509KeyPair(cert, key)
	if err != nil {
		return nil, err
	}
	srv := &Server{
		state: s,
		addr:  lis.Addr(),
	}
	lis = tls.NewListener(lis, &tls.Config{
		Certificates: []tls.Certificate{tlsCert},
	})
	go srv.run(lis)
	return srv, nil
}

// Stop stops the server and returns when all requests that
// it is running have completed.
func (srv *Server) Stop() error {
	srv.tomb.Kill(nil)
	return srv.tomb.Wait()
}

func (srv *Server) run(lis net.Listener) {
	defer srv.tomb.Done()
	defer srv.wg.Wait() // wait for any outstanding requests to complete.
	srv.wg.Add(1)
	go func() {
		<-srv.tomb.Dying()
		lis.Close()
		srv.wg.Done()
	}()
	handler := websocket.Handler(func(conn *websocket.Conn) {
		srv.wg.Add(1)
		defer srv.wg.Done()
		// If we've got to this stage and the tomb is still
		// alive, we know that any tomb.Kill must occur after we
		// have called wg.Add, so we avoid the possibility of a
		// handler goroutine running after Stop has returned.
		if srv.tomb.Err() != tomb.ErrStillAlive {
			return
		}
		st := &srvState{
			srv:  srv,
			conn: conn,
		}
		st.run()
	})
	// The error from http.Serve is not interesting.
	http.Serve(lis, handler)
}

// Addr returns the address that the server is listening on.
func (srv *Server) Addr() string {
	return srv.addr.String()
}

type rpcRequest struct {
	Request string // placeholder only
}

type rpcResponse struct {
	Response string // placeholder only
	Error    string
}

func (st *srvState) run() {
	msgs := make(chan rpcRequest)
	go st.readRequests(msgs)
	defer func() {
		st.conn.Close()
		// Wait for readRequests to see the closed connection and quit.
		for _ = range msgs {
		}
	}()
	for {
		var req rpcRequest
		var ok bool
		select {
		case req, ok = <-msgs:
			if !ok {
				return
			}
		case <-st.srv.tomb.Dying():
			return
		}
		var resp rpcResponse
		// placeholder for executing some arbitrary operation
		// on state.
		m, err := st.srv.state.Machine(req.Request)
		if err != nil {
			resp.Error = err.Error()
		} else {
			instId, err := m.InstanceId()
			if err != nil {
				resp.Error = err.Error()
			} else {
				resp.Response = string(instId)
			}
		}
		err = websocket.JSON.Send(st.conn, &resp)
		if err != nil {
			log.Printf("api: error sending reply: %v", err)
			return
		}
	}
}

func (st *srvState) readRequests(c chan<- rpcRequest) {
	defer close(c)
	var req rpcRequest
	for {
		req = rpcRequest{} // avoid any potential cross-message contamination.
		err := websocket.JSON.Receive(st.conn, &req)
		if err == io.EOF {
			break
		}
		if err != nil {
			log.Printf("api: error receiving request: %v", err)
			break
		}
		c <- req
	}
}<|MERGE_RESOLUTION|>--- conflicted
+++ resolved
@@ -28,15 +28,11 @@
 // Serve serves the given state by accepting requests
 // on the given listener, using the given certificate
 // and key (in PEM format) for authentication.
-<<<<<<< HEAD
-func Serve(s *state.State, lis net.Listener, cert, key []byte) error {
-=======
 func NewServer(s *state.State, addr string, cert, key []byte) (*Server, error) {
 	lis, err := net.Listen("tcp", addr)
 	if err != nil {
 		return nil, err
 	}
->>>>>>> 8f7fece4
 	tlsCert, err := tls.X509KeyPair(cert, key)
 	if err != nil {
 		return nil, err
