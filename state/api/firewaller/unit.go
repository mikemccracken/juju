// Copyright 2013 Canonical Ltd.
// Licensed under the AGPLv3, see LICENCE file for details.

package firewaller

import (
	"fmt"

	"github.com/juju/errors"
	"github.com/juju/names"

	"github.com/juju/juju/network"
	"github.com/juju/juju/state/api/common"
	"github.com/juju/juju/state/api/params"
	"github.com/juju/juju/state/api/watcher"
)

// Unit represents a juju unit as seen by a firewaller worker.
type Unit struct {
	st   *State
	tag  names.UnitTag
	life params.Life
}

// Name returns the name of the unit.
func (u *Unit) Name() string {
	return u.tag.Id()
}

// Life returns the unit's life cycle value.
func (u *Unit) Life() params.Life {
	return u.life
}

// Refresh updates the cached local copy of the unit's data.
func (u *Unit) Refresh() error {
	life, err := u.st.life(u.tag)
	if err != nil {
		return err
	}
	u.life = life
	return nil
}

// Watch returns a watcher for observing changes to the unit.
func (u *Unit) Watch() (watcher.NotifyWatcher, error) {
<<<<<<< HEAD
	return common.Watch(u.st.facade, u.tag.String())
=======
	return common.Watch(u.st.caller, firewallerFacade, u.tag)
>>>>>>> 70eea68b
}

// Service returns the service.
func (u *Unit) Service() (*Service, error) {
	// TODO(dfc) seriously ?!?
	serviceTag := names.NewServiceTag(names.UnitService(u.Name()))
	service := &Service{
		st:  u.st,
		tag: serviceTag,
	}
	// Call Refresh() immediately to get the up-to-date
	// life and other needed locally cached fields.
	err := service.Refresh()
	if err != nil {
		return nil, err
	}
	return service, nil
}

// OpenedPorts returns the list of opened ports for this unit.
//
// NOTE: This differs from state.Unit.OpenedPorts() by returning
// an error as well, because it needs to make an API call.
func (u *Unit) OpenedPorts() ([]network.Port, error) {
	var results params.PortsResults
	args := params.Entities{
		Entities: []params.Entity{{Tag: u.tag.String()}},
	}
	err := u.st.facade.FacadeCall("OpenedPorts", args, &results)
	if err != nil {
		return nil, err
	}
	if len(results.Results) != 1 {
		return nil, fmt.Errorf("expected 1 result, got %d", len(results.Results))
	}
	result := results.Results[0]
	if result.Error != nil {
		return nil, result.Error
	}
	return result.Ports, nil
}

// AssignedMachine returns the tag of this unit's assigned machine (if
// any), or a CodeNotAssigned error.
func (u *Unit) AssignedMachine() (names.Tag, error) {
	var results params.StringResults
	args := params.Entities{
		Entities: []params.Entity{{Tag: u.tag.String()}},
	}
	err := u.st.facade.FacadeCall("GetAssignedMachine", args, &results)
	if err != nil {
		return nil, err
	}
	if len(results.Results) != 1 {
		return nil, errors.Errorf("expected 1 result, got %d", len(results.Results))
	}
	result := results.Results[0]
	if result.Error != nil {
		return nil, result.Error
	}
	return names.ParseMachineTag(result.Result)
}<|MERGE_RESOLUTION|>--- conflicted
+++ resolved
@@ -44,11 +44,7 @@
 
 // Watch returns a watcher for observing changes to the unit.
 func (u *Unit) Watch() (watcher.NotifyWatcher, error) {
-<<<<<<< HEAD
-	return common.Watch(u.st.facade, u.tag.String())
-=======
-	return common.Watch(u.st.caller, firewallerFacade, u.tag)
->>>>>>> 70eea68b
+	return common.Watch(u.st.facade, u.tag)
 }
 
 // Service returns the service.
