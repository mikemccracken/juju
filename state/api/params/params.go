package params

// ServiceExpose holds the parameters for making the ServiceExpose call.
type ServiceExpose struct {
	ServiceName string
}

// ServiceSet holds the parameters for a ServiceSet
// command. Options contains the configuration data.
type ServiceSet struct {
	ServiceName string
	Options     map[string]string
}

// ServiceSetYAML holds the parameters for
// a ServiceSetYAML command. Config contains the
// configuration data in YAML format.
type ServiceSetYAML struct {
	ServiceName string
	Config      string
}

// ServiceGet holds parameters for making the ServiceGet call.
type ServiceGet struct {
	ServiceName string
}

// ServiceGetResults holds results of the ServiceGet call.
type ServiceGetResults struct {
	Service  string
	Charm    string
	Settings map[string]interface{}
}

// ServiceUnexpose holds parameters for the ServiceUnexpose call.
type ServiceUnexpose struct {
	ServiceName string
}

// Creds holds credentials for identifying an entity.
type Creds struct {
	EntityName string
	Password   string
}

// Machine holds details of a machine.
type Machine struct {
	InstanceId string
}

// EntityWatcherId holds the id of an EntityWatcher.
type EntityWatcherId struct {
	EntityWatcherId string
}

// Password holds a password.
type Password struct {
	Password string
}

// Unit holds details of a unit.
type Unit struct {
	DeployerName string
	// TODO(rog) other unit attributes.
}

// User holds details of a user.
type User struct {
	// This is a placeholder for any information
	// that may be associated with a user in the
	// future.
}

<<<<<<< HEAD
// GetAnnotations stores parameters for making the GetAnnotations call.
type GetAnnotations struct {
	Id string
}

// SetAnnotation stores parameters for making the SetAnnotation call.
type SetAnnotation struct {
	Id    string
	Key   string
	Value string
=======
// CharmInfo stores parameters for a CharmInfo call.
type CharmInfo struct {
	CharmURL string
>>>>>>> 07c05754
}<|MERGE_RESOLUTION|>--- conflicted
+++ resolved
@@ -71,7 +71,6 @@
 	// future.
 }
 
-<<<<<<< HEAD
 // GetAnnotations stores parameters for making the GetAnnotations call.
 type GetAnnotations struct {
 	Id string
@@ -82,9 +81,9 @@
 	Id    string
 	Key   string
 	Value string
-=======
+}
+
 // CharmInfo stores parameters for a CharmInfo call.
 type CharmInfo struct {
 	CharmURL string
->>>>>>> 07c05754
 }