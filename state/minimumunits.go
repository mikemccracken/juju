--- conflicted
+++ resolved
@@ -7,11 +7,7 @@
 	"errors"
 
 	"labix.org/v2/mgo/txn"
-<<<<<<< HEAD
 	"launchpad.net/juju-core/log"
-=======
-
->>>>>>> 03c79c61
 	"launchpad.net/juju-core/utils"
 )
 
