// Copyright 2012, 2013 Canonical Ltd.
// Licensed under the AGPLv3, see LICENCE file for details.

package firewaller_test

import (
	. "launchpad.net/gocheck"
	"launchpad.net/juju-core/environs/config"
	"launchpad.net/juju-core/environs/dummy"
	"launchpad.net/juju-core/instance"
	"launchpad.net/juju-core/juju/testing"
	"launchpad.net/juju-core/state"
	coretesting "launchpad.net/juju-core/testing"
	"launchpad.net/juju-core/worker"
	"launchpad.net/juju-core/worker/firewaller"
	"reflect"
	stdtesting "testing"
	"time"
)

func TestPackage(t *stdtesting.T) {
	coretesting.MgoTestPackage(t)
}

type FirewallerSuite struct {
	testing.JujuConnSuite
	op    <-chan dummy.Operation
	charm *state.Charm
}

var _ worker.Worker = (*firewaller.Firewaller)(nil)

// assertPorts retrieves the open ports of the instance and compares them
// to the expected.
func (s *FirewallerSuite) assertPorts(c *C, inst instance.Instance, machineId string, expected []instance.Port) {
	s.State.StartSync()
	start := time.Now()
	for {
		got, err := inst.Ports(machineId)
		if err != nil {
			c.Fatal(err)
			return
		}
		state.SortPorts(got)
		state.SortPorts(expected)
		if reflect.DeepEqual(got, expected) {
			c.Succeed()
			return
		}
		if time.Since(start) > 5*time.Second {
			c.Fatalf("timed out: expected %q; got %q", expected, got)
			return
		}
		time.Sleep(50 * time.Millisecond)
	}
	panic("unreachable")
}

// assertEnvironPorts retrieves the open ports of environment and compares them
// to the expected.
func (s *FirewallerSuite) assertEnvironPorts(c *C, expected []instance.Port) {
	s.State.StartSync()
	start := time.Now()
	for {
		got, err := s.Conn.Environ.Ports()
		if err != nil {
			c.Fatal(err)
			return
		}
		state.SortPorts(got)
		state.SortPorts(expected)
		if reflect.DeepEqual(got, expected) {
			c.Succeed()
			return
		}
		if time.Since(start) > 5*time.Second {
			c.Fatalf("timed out: expected %q; got %q", expected, got)
			return
		}
		time.Sleep(50 * time.Millisecond)
	}
	panic("unreachable")
}

var _ = Suite(&FirewallerSuite{})

func (s *FirewallerSuite) SetUpTest(c *C) {
	s.JujuConnSuite.SetUpTest(c)
	s.charm = s.AddTestingCharm(c, "dummy")
}

func (s *FirewallerSuite) TestStartStop(c *C) {
	fw := firewaller.NewFirewaller(s.State)
	c.Assert(fw.Stop(), IsNil)
}

func (s *FirewallerSuite) addUnit(c *C, svc *state.Service) (*state.Unit, *state.Machine) {
	units, err := s.Conn.AddUnits(svc, 1, "")
	c.Assert(err, IsNil)
	u := units[0]
	id, err := u.AssignedMachineId()
	c.Assert(err, IsNil)
	m, err := s.State.Machine(id)
	c.Assert(err, IsNil)
	return u, m
}

func (s *FirewallerSuite) setGlobalMode(c *C) func(*C) {
	oldConfig := s.Conn.Environ.Config()
	restore := func(rc *C) {
		attrs := oldConfig.AllAttrs()
		attrs["admin-secret"] = ""
		oldConfig, err := oldConfig.Apply(attrs)
		rc.Assert(err, IsNil)
		err = s.Conn.Environ.SetConfig(oldConfig)
		rc.Assert(err, IsNil)
		err = s.State.SetEnvironConfig(oldConfig)
		rc.Assert(err, IsNil)
	}

	attrs := s.Conn.Environ.Config().AllAttrs()
	attrs["firewall-mode"] = config.FwGlobal
	attrs["admin-secret"] = ""
	newConfig, err := s.Conn.Environ.Config().Apply(attrs)
	c.Assert(err, IsNil)
	err = s.Conn.Environ.SetConfig(newConfig)
	c.Assert(err, IsNil)
	err = s.State.SetEnvironConfig(newConfig)
	c.Assert(err, IsNil)

	return restore
}

// startInstance starts a new instance for the given machine.
func (s *FirewallerSuite) startInstance(c *C, m *state.Machine) instance.Instance {
<<<<<<< HEAD
	inst := testing.StartInstance(c, s.Conn.Environ, m.Id())
	err := m.SetProvisioned(inst.Id(), "fake_nonce", nil)
=======
	inst, _ := testing.StartInstance(c, s.Conn.Environ, m.Id())
	err := m.SetProvisioned(inst.Id(), "fake_nonce")
>>>>>>> 3faedc05
	c.Assert(err, IsNil)
	return inst
}

func (s *FirewallerSuite) TestNotExposedService(c *C) {
	fw := firewaller.NewFirewaller(s.State)
	defer func() { c.Assert(fw.Stop(), IsNil) }()

	svc, err := s.State.AddService("wordpress", s.charm)
	c.Assert(err, IsNil)
	u, m := s.addUnit(c, svc)
	inst := s.startInstance(c, m)

	err = u.OpenPort("tcp", 80)
	c.Assert(err, IsNil)
	err = u.OpenPort("tcp", 8080)
	c.Assert(err, IsNil)

	s.assertPorts(c, inst, m.Id(), nil)

	err = u.ClosePort("tcp", 80)
	c.Assert(err, IsNil)

	s.assertPorts(c, inst, m.Id(), nil)
}

func (s *FirewallerSuite) TestExposedService(c *C) {
	fw := firewaller.NewFirewaller(s.State)
	defer func() { c.Assert(fw.Stop(), IsNil) }()

	svc, err := s.State.AddService("wordpress", s.charm)
	c.Assert(err, IsNil)

	err = svc.SetExposed()
	c.Assert(err, IsNil)
	u, m := s.addUnit(c, svc)
	inst := s.startInstance(c, m)

	err = u.OpenPort("tcp", 80)
	c.Assert(err, IsNil)
	err = u.OpenPort("tcp", 8080)
	c.Assert(err, IsNil)

	s.assertPorts(c, inst, m.Id(), []instance.Port{{"tcp", 80}, {"tcp", 8080}})

	err = u.ClosePort("tcp", 80)
	c.Assert(err, IsNil)

	s.assertPorts(c, inst, m.Id(), []instance.Port{{"tcp", 8080}})
}

func (s *FirewallerSuite) TestMultipleExposedServices(c *C) {
	fw := firewaller.NewFirewaller(s.State)
	defer func() { c.Assert(fw.Stop(), IsNil) }()

	svc1, err := s.State.AddService("wordpress", s.charm)
	c.Assert(err, IsNil)
	err = svc1.SetExposed()
	c.Assert(err, IsNil)

	u1, m1 := s.addUnit(c, svc1)
	inst1 := s.startInstance(c, m1)
	err = u1.OpenPort("tcp", 80)
	c.Assert(err, IsNil)
	err = u1.OpenPort("tcp", 8080)
	c.Assert(err, IsNil)

	svc2, err := s.State.AddService("mysql", s.charm)
	c.Assert(err, IsNil)
	err = svc2.SetExposed()
	c.Assert(err, IsNil)

	u2, m2 := s.addUnit(c, svc2)
	inst2 := s.startInstance(c, m2)
	err = u2.OpenPort("tcp", 3306)
	c.Assert(err, IsNil)

	s.assertPorts(c, inst1, m1.Id(), []instance.Port{{"tcp", 80}, {"tcp", 8080}})
	s.assertPorts(c, inst2, m2.Id(), []instance.Port{{"tcp", 3306}})

	err = u1.ClosePort("tcp", 80)
	c.Assert(err, IsNil)
	err = u2.ClosePort("tcp", 3306)
	c.Assert(err, IsNil)

	s.assertPorts(c, inst1, m1.Id(), []instance.Port{{"tcp", 8080}})
	s.assertPorts(c, inst2, m2.Id(), nil)
}

func (s *FirewallerSuite) TestMachineWithoutInstanceId(c *C) {
	fw := firewaller.NewFirewaller(s.State)
	defer func() { c.Assert(fw.Stop(), IsNil) }()

	svc, err := s.State.AddService("wordpress", s.charm)
	c.Assert(err, IsNil)
	err = svc.SetExposed()
	c.Assert(err, IsNil)
	// add a unit but don't start its instance yet.
	u1, m1 := s.addUnit(c, svc)

	// add another unit and start its instance, so that
	// we're sure the firewaller has seen the first instance.
	u2, m2 := s.addUnit(c, svc)
	inst2 := s.startInstance(c, m2)
	err = u2.OpenPort("tcp", 80)
	c.Assert(err, IsNil)
	s.assertPorts(c, inst2, m2.Id(), []instance.Port{{"tcp", 80}})

	inst1 := s.startInstance(c, m1)
	err = u1.OpenPort("tcp", 8080)
	c.Assert(err, IsNil)
	s.assertPorts(c, inst1, m1.Id(), []instance.Port{{"tcp", 8080}})
}

func (s *FirewallerSuite) TestMultipleUnits(c *C) {
	fw := firewaller.NewFirewaller(s.State)
	defer func() { c.Assert(fw.Stop(), IsNil) }()

	svc, err := s.State.AddService("wordpress", s.charm)
	c.Assert(err, IsNil)
	err = svc.SetExposed()
	c.Assert(err, IsNil)

	u1, m1 := s.addUnit(c, svc)
	inst1 := s.startInstance(c, m1)
	err = u1.OpenPort("tcp", 80)
	c.Assert(err, IsNil)

	u2, m2 := s.addUnit(c, svc)
	inst2 := s.startInstance(c, m2)
	err = u2.OpenPort("tcp", 80)
	c.Assert(err, IsNil)

	s.assertPorts(c, inst1, m1.Id(), []instance.Port{{"tcp", 80}})
	s.assertPorts(c, inst2, m2.Id(), []instance.Port{{"tcp", 80}})

	err = u1.ClosePort("tcp", 80)
	c.Assert(err, IsNil)
	err = u2.ClosePort("tcp", 80)
	c.Assert(err, IsNil)

	s.assertPorts(c, inst1, m1.Id(), nil)
	s.assertPorts(c, inst2, m2.Id(), nil)
}

func (s *FirewallerSuite) TestStartWithState(c *C) {
	svc, err := s.State.AddService("wordpress", s.charm)
	c.Assert(err, IsNil)
	err = svc.SetExposed()
	c.Assert(err, IsNil)
	u, m := s.addUnit(c, svc)
	inst := s.startInstance(c, m)

	err = u.OpenPort("tcp", 80)
	c.Assert(err, IsNil)
	err = u.OpenPort("tcp", 8080)
	c.Assert(err, IsNil)

	// Nothing open without firewaller.
	s.assertPorts(c, inst, m.Id(), nil)

	// Starting the firewaller opens the ports.
	fw := firewaller.NewFirewaller(s.State)
	defer func() { c.Assert(fw.Stop(), IsNil) }()

	s.assertPorts(c, inst, m.Id(), []instance.Port{{"tcp", 80}, {"tcp", 8080}})

	err = svc.SetExposed()
	c.Assert(err, IsNil)
}

func (s *FirewallerSuite) TestStartWithPartialState(c *C) {
	m, err := s.State.AddMachine("series", state.JobHostUnits)
	c.Assert(err, IsNil)
	inst := s.startInstance(c, m)

	svc, err := s.State.AddService("wordpress", s.charm)
	c.Assert(err, IsNil)
	err = svc.SetExposed()
	c.Assert(err, IsNil)

	// Starting the firewaller, no open ports.
	fw := firewaller.NewFirewaller(s.State)
	defer func() { c.Assert(fw.Stop(), IsNil) }()

	s.assertPorts(c, inst, m.Id(), nil)

	// Complete steps to open port.
	u, err := svc.AddUnit()
	c.Assert(err, IsNil)
	err = u.AssignToMachine(m)
	c.Assert(err, IsNil)
	err = u.OpenPort("tcp", 80)
	c.Assert(err, IsNil)

	s.assertPorts(c, inst, m.Id(), []instance.Port{{"tcp", 80}})
}

func (s *FirewallerSuite) TestStartWithUnexposedService(c *C) {
	m, err := s.State.AddMachine("series", state.JobHostUnits)
	c.Assert(err, IsNil)
	inst := s.startInstance(c, m)

	svc, err := s.State.AddService("wordpress", s.charm)
	c.Assert(err, IsNil)
	u, err := svc.AddUnit()
	c.Assert(err, IsNil)
	err = u.AssignToMachine(m)
	c.Assert(err, IsNil)
	err = u.OpenPort("tcp", 80)
	c.Assert(err, IsNil)

	// Starting the firewaller, no open ports.
	fw := firewaller.NewFirewaller(s.State)
	defer func() { c.Assert(fw.Stop(), IsNil) }()

	s.assertPorts(c, inst, m.Id(), nil)

	// Expose service.
	err = svc.SetExposed()
	c.Assert(err, IsNil)
	s.assertPorts(c, inst, m.Id(), []instance.Port{{"tcp", 80}})
}

func (s *FirewallerSuite) TestSetClearExposedService(c *C) {
	fw := firewaller.NewFirewaller(s.State)
	defer func() { c.Assert(fw.Stop(), IsNil) }()

	svc, err := s.State.AddService("wordpress", s.charm)
	c.Assert(err, IsNil)

	u, m := s.addUnit(c, svc)
	inst := s.startInstance(c, m)
	err = u.OpenPort("tcp", 80)
	c.Assert(err, IsNil)
	err = u.OpenPort("tcp", 8080)
	c.Assert(err, IsNil)

	// Not exposed service, so no open port.
	s.assertPorts(c, inst, m.Id(), nil)

	// SeExposed opens the ports.
	err = svc.SetExposed()
	c.Assert(err, IsNil)

	s.assertPorts(c, inst, m.Id(), []instance.Port{{"tcp", 80}, {"tcp", 8080}})

	// ClearExposed closes the ports again.
	err = svc.ClearExposed()
	c.Assert(err, IsNil)

	s.assertPorts(c, inst, m.Id(), nil)
}

func (s *FirewallerSuite) TestRemoveUnit(c *C) {
	fw := firewaller.NewFirewaller(s.State)
	defer func() { c.Assert(fw.Stop(), IsNil) }()

	svc, err := s.State.AddService("wordpress", s.charm)
	c.Assert(err, IsNil)
	err = svc.SetExposed()
	c.Assert(err, IsNil)

	u1, m1 := s.addUnit(c, svc)
	inst1 := s.startInstance(c, m1)
	err = u1.OpenPort("tcp", 80)
	c.Assert(err, IsNil)

	u2, m2 := s.addUnit(c, svc)
	inst2 := s.startInstance(c, m2)
	err = u2.OpenPort("tcp", 80)
	c.Assert(err, IsNil)

	s.assertPorts(c, inst1, m1.Id(), []instance.Port{{"tcp", 80}})
	s.assertPorts(c, inst2, m2.Id(), []instance.Port{{"tcp", 80}})

	// Remove unit.
	err = u1.EnsureDead()
	c.Assert(err, IsNil)
	err = u1.Remove()
	c.Assert(err, IsNil)

	s.assertPorts(c, inst1, m1.Id(), nil)
	s.assertPorts(c, inst2, m2.Id(), []instance.Port{{"tcp", 80}})
}

func (s *FirewallerSuite) TestRemoveService(c *C) {
	fw := firewaller.NewFirewaller(s.State)
	defer func() { c.Assert(fw.Stop(), IsNil) }()

	svc, err := s.State.AddService("wordpress", s.charm)
	c.Assert(err, IsNil)
	err = svc.SetExposed()
	c.Assert(err, IsNil)

	u, m := s.addUnit(c, svc)
	inst := s.startInstance(c, m)
	err = u.OpenPort("tcp", 80)
	c.Assert(err, IsNil)

	s.assertPorts(c, inst, m.Id(), []instance.Port{{"tcp", 80}})

	// Remove service.
	err = u.EnsureDead()
	c.Assert(err, IsNil)
	err = u.Remove()
	c.Assert(err, IsNil)
	err = svc.Destroy()
	c.Assert(err, IsNil)
	s.assertPorts(c, inst, m.Id(), nil)
}

func (s *FirewallerSuite) TestRemoveMultipleServices(c *C) {
	fw := firewaller.NewFirewaller(s.State)
	defer func() { c.Assert(fw.Stop(), IsNil) }()

	svc1, err := s.State.AddService("wordpress", s.charm)
	c.Assert(err, IsNil)
	err = svc1.SetExposed()
	c.Assert(err, IsNil)

	u1, m1 := s.addUnit(c, svc1)
	inst1 := s.startInstance(c, m1)
	err = u1.OpenPort("tcp", 80)
	c.Assert(err, IsNil)

	svc2, err := s.State.AddService("mysql", s.charm)
	c.Assert(err, IsNil)
	err = svc2.SetExposed()
	c.Assert(err, IsNil)

	u2, m2 := s.addUnit(c, svc2)
	inst2 := s.startInstance(c, m2)
	err = u2.OpenPort("tcp", 3306)
	c.Assert(err, IsNil)

	s.assertPorts(c, inst1, m1.Id(), []instance.Port{{"tcp", 80}})
	s.assertPorts(c, inst2, m2.Id(), []instance.Port{{"tcp", 3306}})

	// Remove services.
	err = u2.EnsureDead()
	c.Assert(err, IsNil)
	err = u2.Remove()
	c.Assert(err, IsNil)
	err = svc2.Destroy()
	c.Assert(err, IsNil)

	err = u1.EnsureDead()
	c.Assert(err, IsNil)
	err = u1.Remove()
	c.Assert(err, IsNil)
	err = svc1.Destroy()
	c.Assert(err, IsNil)

	s.assertPorts(c, inst1, m1.Id(), nil)
	s.assertPorts(c, inst2, m2.Id(), nil)
}

func (s *FirewallerSuite) TestDeadMachine(c *C) {
	fw := firewaller.NewFirewaller(s.State)
	defer func() { c.Assert(fw.Stop(), IsNil) }()

	svc, err := s.State.AddService("wordpress", s.charm)
	c.Assert(err, IsNil)
	err = svc.SetExposed()
	c.Assert(err, IsNil)

	u, m := s.addUnit(c, svc)
	inst := s.startInstance(c, m)
	err = u.OpenPort("tcp", 80)
	c.Assert(err, IsNil)

	s.assertPorts(c, inst, m.Id(), []instance.Port{{"tcp", 80}})

	// Remove unit and service, also tested without. Has no effect.
	err = u.EnsureDead()
	c.Assert(err, IsNil)
	err = u.Remove()
	c.Assert(err, IsNil)
	err = svc.Destroy()
	c.Assert(err, IsNil)

	// Kill machine.
	err = m.Refresh()
	c.Assert(err, IsNil)
	err = m.EnsureDead()
	c.Assert(err, IsNil)

	s.assertPorts(c, inst, m.Id(), nil)
}

func (s *FirewallerSuite) TestRemoveMachine(c *C) {
	fw := firewaller.NewFirewaller(s.State)
	defer func() { c.Assert(fw.Stop(), IsNil) }()

	svc, err := s.State.AddService("wordpress", s.charm)
	c.Assert(err, IsNil)
	err = svc.SetExposed()
	c.Assert(err, IsNil)

	u, m := s.addUnit(c, svc)
	inst := s.startInstance(c, m)
	err = u.OpenPort("tcp", 80)
	c.Assert(err, IsNil)

	s.assertPorts(c, inst, m.Id(), []instance.Port{{"tcp", 80}})

	// Remove unit.
	err = u.EnsureDead()
	c.Assert(err, IsNil)
	err = u.Remove()
	c.Assert(err, IsNil)

	// Remove machine. Nothing bad should happen, but can't
	// assert port state since the machine must have been
	// destroyed and we lost its reference.
	err = m.Refresh()
	c.Assert(err, IsNil)
	err = m.EnsureDead()
	c.Assert(err, IsNil)
	err = m.Remove()
	c.Assert(err, IsNil)
}

func (s *FirewallerSuite) TestGlobalMode(c *C) {
	// Change configuration.
	restore := s.setGlobalMode(c)
	defer restore(c)

	// Start firewall and open ports.
	fw := firewaller.NewFirewaller(s.State)
	defer func() { c.Assert(fw.Stop(), IsNil) }()

	svc1, err := s.State.AddService("wordpress", s.charm)
	c.Assert(err, IsNil)
	err = svc1.SetExposed()
	c.Assert(err, IsNil)

	u1, m1 := s.addUnit(c, svc1)
	s.startInstance(c, m1)
	err = u1.OpenPort("tcp", 80)
	c.Assert(err, IsNil)
	err = u1.OpenPort("tcp", 8080)
	c.Assert(err, IsNil)

	svc2, err := s.State.AddService("moinmoin", s.charm)
	c.Assert(err, IsNil)
	err = svc2.SetExposed()
	c.Assert(err, IsNil)

	u2, m2 := s.addUnit(c, svc2)
	s.startInstance(c, m2)
	err = u2.OpenPort("tcp", 80)
	c.Assert(err, IsNil)

	s.assertEnvironPorts(c, []instance.Port{{"tcp", 80}, {"tcp", 8080}})

	// Closing a port opened by a different unit won't touch the environment.
	err = u1.ClosePort("tcp", 80)
	c.Assert(err, IsNil)
	s.assertEnvironPorts(c, []instance.Port{{"tcp", 80}, {"tcp", 8080}})

	// Closing a port used just once changes the environment.
	err = u1.ClosePort("tcp", 8080)
	c.Assert(err, IsNil)
	s.assertEnvironPorts(c, []instance.Port{{"tcp", 80}})

	// Closing the last port also modifies the environment.
	err = u2.ClosePort("tcp", 80)
	c.Assert(err, IsNil)
	s.assertEnvironPorts(c, nil)
}

func (s *FirewallerSuite) TestGlobalModeStartWithUnexposedService(c *C) {
	// Change configuration.
	restore := s.setGlobalMode(c)
	defer restore(c)

	m, err := s.State.AddMachine("series", state.JobHostUnits)
	c.Assert(err, IsNil)
	s.startInstance(c, m)

	svc, err := s.State.AddService("wordpress", s.charm)
	c.Assert(err, IsNil)
	u, err := svc.AddUnit()
	c.Assert(err, IsNil)
	err = u.AssignToMachine(m)
	c.Assert(err, IsNil)
	err = u.OpenPort("tcp", 80)
	c.Assert(err, IsNil)

	// Starting the firewaller, no open ports.
	fw := firewaller.NewFirewaller(s.State)
	defer func() { c.Assert(fw.Stop(), IsNil) }()

	s.assertEnvironPorts(c, nil)

	// Expose service.
	err = svc.SetExposed()
	c.Assert(err, IsNil)
	s.assertEnvironPorts(c, []instance.Port{{"tcp", 80}})
}

func (s *FirewallerSuite) TestGlobalModeRestart(c *C) {
	// Change configuration.
	restore := s.setGlobalMode(c)
	defer restore(c)

	// Start firewall and open ports.
	fw := firewaller.NewFirewaller(s.State)

	svc, err := s.State.AddService("wordpress", s.charm)
	c.Assert(err, IsNil)
	err = svc.SetExposed()
	c.Assert(err, IsNil)

	u, m := s.addUnit(c, svc)
	s.startInstance(c, m)
	err = u.OpenPort("tcp", 80)
	c.Assert(err, IsNil)
	err = u.OpenPort("tcp", 8080)
	c.Assert(err, IsNil)

	s.assertEnvironPorts(c, []instance.Port{{"tcp", 80}, {"tcp", 8080}})

	// Stop firewall and close one and open a different port.
	err = fw.Stop()
	c.Assert(err, IsNil)

	err = u.ClosePort("tcp", 8080)
	c.Assert(err, IsNil)
	err = u.OpenPort("tcp", 8888)
	c.Assert(err, IsNil)

	// Start firewall and check port.
	fw = firewaller.NewFirewaller(s.State)
	defer func() { c.Assert(fw.Stop(), IsNil) }()

	s.assertEnvironPorts(c, []instance.Port{{"tcp", 80}, {"tcp", 8888}})
}

func (s *FirewallerSuite) TestGlobalModeRestartUnexposedService(c *C) {
	// Change configuration.
	restore := s.setGlobalMode(c)
	defer restore(c)

	// Start firewall and open ports.
	fw := firewaller.NewFirewaller(s.State)

	svc, err := s.State.AddService("wordpress", s.charm)
	c.Assert(err, IsNil)
	err = svc.SetExposed()
	c.Assert(err, IsNil)

	u, m := s.addUnit(c, svc)
	s.startInstance(c, m)
	err = u.OpenPort("tcp", 80)
	c.Assert(err, IsNil)
	err = u.OpenPort("tcp", 8080)
	c.Assert(err, IsNil)

	s.assertEnvironPorts(c, []instance.Port{{"tcp", 80}, {"tcp", 8080}})

	// Stop firewall and clear exposed flag on service.
	err = fw.Stop()
	c.Assert(err, IsNil)

	err = svc.ClearExposed()
	c.Assert(err, IsNil)

	// Start firewall and check port.
	fw = firewaller.NewFirewaller(s.State)
	defer func() { c.Assert(fw.Stop(), IsNil) }()

	s.assertEnvironPorts(c, nil)
}

func (s *FirewallerSuite) TestGlobalModeRestartPortCount(c *C) {
	// Change configuration.
	restore := s.setGlobalMode(c)
	defer restore(c)

	// Start firewall and open ports.
	fw := firewaller.NewFirewaller(s.State)

	svc1, err := s.State.AddService("wordpress", s.charm)
	c.Assert(err, IsNil)
	err = svc1.SetExposed()
	c.Assert(err, IsNil)

	u1, m1 := s.addUnit(c, svc1)
	s.startInstance(c, m1)
	err = u1.OpenPort("tcp", 80)
	c.Assert(err, IsNil)
	err = u1.OpenPort("tcp", 8080)
	c.Assert(err, IsNil)

	s.assertEnvironPorts(c, []instance.Port{{"tcp", 80}, {"tcp", 8080}})

	// Stop firewall and add another service using the port.
	err = fw.Stop()
	c.Assert(err, IsNil)

	svc2, err := s.State.AddService("moinmoin", s.charm)
	c.Assert(err, IsNil)
	err = svc2.SetExposed()
	c.Assert(err, IsNil)

	u2, m2 := s.addUnit(c, svc2)
	s.startInstance(c, m2)
	err = u2.OpenPort("tcp", 80)
	c.Assert(err, IsNil)

	// Start firewall and check port.
	fw = firewaller.NewFirewaller(s.State)
	defer func() { c.Assert(fw.Stop(), IsNil) }()

	s.assertEnvironPorts(c, []instance.Port{{"tcp", 80}, {"tcp", 8080}})

	// Closing a port opened by a different unit won't touch the environment.
	err = u1.ClosePort("tcp", 80)
	c.Assert(err, IsNil)
	s.assertEnvironPorts(c, []instance.Port{{"tcp", 80}, {"tcp", 8080}})

	// Closing a port used just once changes the environment.
	err = u1.ClosePort("tcp", 8080)
	c.Assert(err, IsNil)
	s.assertEnvironPorts(c, []instance.Port{{"tcp", 80}})

	// Closing the last port also modifies the environment.
	err = u2.ClosePort("tcp", 80)
	c.Assert(err, IsNil)
	s.assertEnvironPorts(c, nil)
}<|MERGE_RESOLUTION|>--- conflicted
+++ resolved
@@ -133,13 +133,8 @@
 
 // startInstance starts a new instance for the given machine.
 func (s *FirewallerSuite) startInstance(c *C, m *state.Machine) instance.Instance {
-<<<<<<< HEAD
-	inst := testing.StartInstance(c, s.Conn.Environ, m.Id())
-	err := m.SetProvisioned(inst.Id(), "fake_nonce", nil)
-=======
-	inst, _ := testing.StartInstance(c, s.Conn.Environ, m.Id())
-	err := m.SetProvisioned(inst.Id(), "fake_nonce")
->>>>>>> 3faedc05
+	inst, md := testing.StartInstance(c, s.Conn.Environ, m.Id())
+	err := m.SetProvisioned(inst.Id(), "fake_nonce", md)
 	c.Assert(err, IsNil)
 	return inst
 }
