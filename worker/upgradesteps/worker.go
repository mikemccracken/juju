// Copyright 2015 Canonical Ltd.
// Licensed under the AGPLv3, see LICENCE file for details.

package upgradesteps

import (
	"fmt"
	"time"

	"github.com/juju/errors"
	"github.com/juju/loggo"
	"github.com/juju/names"
	"github.com/juju/utils"
	"launchpad.net/tomb"

	"github.com/juju/juju/agent"
	"github.com/juju/juju/api"
	"github.com/juju/juju/apiserver/params"
	cmdutil "github.com/juju/juju/cmd/jujud/util"
	"github.com/juju/juju/mongo"
	"github.com/juju/juju/state"
	"github.com/juju/juju/state/multiwatcher"
	"github.com/juju/juju/upgrades"
	"github.com/juju/juju/version"
	"github.com/juju/juju/worker"
	"github.com/juju/juju/worker/gate"
	"github.com/juju/juju/wrench"
)

var logger = loggo.GetLogger("juju.worker.upgradesteps")

var (
	PerformUpgrade = upgrades.PerformUpgrade // Allow patching

	// The maximum time a master controller will wait for other
	// controllers to come up and indicate they are ready to begin
	// running upgrade steps.
	UpgradeStartTimeoutMaster = time.Minute * 15

	// The maximum time a secondary controller will wait for other
	// controllers to come up and indicate they are ready to begin
	// running upgrade steps. This is effectively "forever" because we
	// don't really want secondaries to ever give up once they've
	// indicated that they're ready to upgrade. It's up to the master
	// to abort the upgrade if required.
	//
	// This should get reduced when/if master re-elections are
	// introduce in the case a master that failing to come up for
	// upgrade.
	UpgradeStartTimeoutSecondary = time.Hour * 4
)

// NewLock creates a gate.Lock to be used to synchronise workers which
// need to start after upgrades have completed. If no upgrade steps
// are required the Lock is unlocked and the version in agent's
// configuration is updated to the currently running version.
//
// The returned Lock should be passed to NewWorker.
func NewLock(a agent.Agent) (gate.Lock, error) {
	lock := gate.NewLock()

	if wrench.IsActive("machine-agent", "always-try-upgrade") {
		// Always enter upgrade mode. This allows test of upgrades
		// even when there's actually no upgrade steps to run.
		return lock, nil
	}

	err := a.ChangeConfig(func(agentConfig agent.ConfigSetter) error {
		if !upgrades.AreUpgradesDefined(agentConfig.UpgradedToVersion()) {
			logger.Infof("no upgrade steps required or upgrade steps for %v "+
				"have already been run.", version.Current)
			lock.Unlock()

			// Even if no upgrade is required the version number in
			// the agent's config still needs to be bumped.
			agentConfig.SetUpgradedToVersion(version.Current)
		}
		return nil
	})
	if err != nil {
		return nil, err
	}
	return lock, nil
}

// StatusSetter defines the single method required to set an agent's
// status.
type StatusSetter interface {
	SetStatus(status params.Status, info string, data map[string]interface{}) error
}

// NewWorker returns a new instance of the upgradesteps worker. It
// will run any required steps to upgrade to the currently running
// Juju version.
func NewWorker(
	upgradeComplete gate.Lock,
	agent agent.Agent,
	apiConn api.Connection,
	jobs []multiwatcher.MachineJob,
	openState func() (*state.State, func(), error),
	preUpgradeSteps func(st *state.State, agentConf agent.Config, isController, isMasterServer bool) error,
	machine StatusSetter,
) (worker.Worker, error) {
	tag, ok := agent.CurrentConfig().Tag().(names.MachineTag)
	if !ok {
		return nil, errors.New("machine agent's tag is not a MachineTag")
	}
	w := &upgradesteps{
		upgradeComplete: upgradeComplete,
		agent:           agent,
		apiConn:         apiConn,
		jobs:            jobs,
		openState:       openState,
		preUpgradeSteps: preUpgradeSteps,
		machine:         machine,
		tag:             tag,
	}
	go func() {
		defer w.tomb.Done()
		w.tomb.Kill(w.run())
	}()
	return w, nil
}

type upgradesteps struct {
	tomb            tomb.Tomb
	upgradeComplete gate.Lock
	agent           agent.Agent
	apiConn         api.Connection
	jobs            []multiwatcher.MachineJob
	openState       func() (*state.State, func(), error)
	preUpgradeSteps func(st *state.State, agentConf agent.Config, isController, isMaster bool) error
	machine         StatusSetter

	fromVersion  version.Number
	toVersion    version.Number
	tag          names.MachineTag
	isMaster     bool
	isController bool
	st           *state.State
}

// Kill is part of the worker.Worker interface.
func (w *upgradesteps) Kill() {
	w.tomb.Kill(nil)
}

// Wait is part of the worker.Worker interface.
func (w *upgradesteps) Wait() error {
	return w.tomb.Wait()
}

type apiLostDuringUpgrade struct {
	err error
}

func (e *apiLostDuringUpgrade) Error() string {
	return fmt.Sprintf("API connection lost during upgrade: %v", e.err)
}

func isAPILostDuringUpgrade(err error) bool {
	_, ok := err.(*apiLostDuringUpgrade)
	return ok
}

func (w *upgradesteps) run() error {
	if wrench.IsActive("machine-agent", "fail-upgrade-start") {
		return nil // Make the worker stop
	}

	if w.upgradeComplete.IsUnlocked() {
		// Our work is already done (we're probably being restarted
		// because the API connection has gone down), so do nothing.
		return nil
	}

	w.fromVersion = w.agent.CurrentConfig().UpgradedToVersion()
	w.toVersion = version.Current
	if w.fromVersion == w.toVersion {
		logger.Infof("upgrade to %v already completed.", w.toVersion)
		w.upgradeComplete.Unlock()
		return nil
	}

	// If the machine agent is a controller, flag that state
	// needs to be opened before running upgrade steps
	for _, job := range w.jobs {
		if job == multiwatcher.JobManageModel {
<<<<<<< HEAD
			w.isStateServer = true
=======
			w.isController = true
>>>>>>> 1cd7ac8c
		}
	}

	// We need a *state.State for upgrades. We open it independently
	// of StateWorker, because we have no guarantees about when
	// and how often StateWorker might run.
	if w.isController {
		var closer func()
		var err error
		if w.st, closer, err = w.openState(); err != nil {
			return err
		}
		defer closer()

		if w.isMaster, err = IsMachineMaster(w.st, w.tag.Id()); err != nil {
			return errors.Trace(err)
		}
	}

	if err := w.runUpgrades(); err != nil {
		// Only return an error from the worker if the connection to
		// state went away (possible mongo master change). Returning
		// an error when the connection is lost will cause the agent
		// to restart.
		//
		// For other errors, the error is not returned because we want
		// the machine agent to stay running in an error state waiting
		// for user intervention.
		if isAPILostDuringUpgrade(err) {
			return err
		}
		w.reportUpgradeFailure(err, false)

	} else {
		// Upgrade succeeded - signal that the upgrade is complete.
		logger.Infof("upgrade to %v completed successfully.", w.toVersion)
		w.machine.SetStatus(params.StatusStarted, "", nil)
		w.upgradeComplete.Unlock()
	}
	return nil
}

// runUpgrades runs the upgrade operations for each job type and
// updates the updatedToVersion on success.
func (w *upgradesteps) runUpgrades() error {
	upgradeInfo, err := w.prepareForUpgrade()
	if err != nil {
		return err
	}

	if wrench.IsActive("machine-agent", "fail-upgrade") {
		return errors.New("wrench")
	}

	if err := w.agent.ChangeConfig(w.runUpgradeSteps); err != nil {
		return err
	}

	if err := w.finaliseUpgrade(upgradeInfo); err != nil {
		return err
	}
	return nil
}

func (w *upgradesteps) prepareForUpgrade() (*state.UpgradeInfo, error) {
	logger.Infof("checking that upgrade can proceed")
	if err := w.preUpgradeSteps(w.st, w.agent.CurrentConfig(), w.st != nil, w.isMaster); err != nil {
		return nil, errors.Annotatef(err, "%s cannot be upgraded", names.ReadableString(w.tag))
	}

	if !w.isController {
		return nil, nil
	}

	logger.Infof("signalling that this controller is ready for upgrade")
	info, err := w.st.EnsureUpgradeInfo(w.tag.Id(), w.fromVersion, w.toVersion)
	if err != nil {
		return nil, errors.Trace(err)
	}

	// controllers need to wait for other controllers to be ready
	// to run the upgrade steps.
	logger.Infof("waiting for other controllers to be ready for upgrade")
	if err := w.waitForOtherControllers(info); err != nil {
		if err == tomb.ErrDying {
			logger.Warningf(`stopped waiting for other controllers: %v`, err)
			return nil, err
		}
		logger.Errorf(`aborted wait for other controllers: %v`, err)
		// If master, trigger a rollback to the previous agent version.
		if w.isMaster {
			logger.Errorf("downgrading model agent version to %v due to aborted upgrade",
				w.fromVersion)
			if rollbackErr := w.st.SetModelAgentVersion(w.fromVersion); rollbackErr != nil {
				logger.Errorf("rollback failed: %v", rollbackErr)
				return nil, errors.Annotate(rollbackErr, "failed to roll back desired agent version")
			}
		}
		return nil, errors.Annotate(err, "aborted wait for other controllers")
	}
	if w.isMaster {
		logger.Infof("finished waiting - all controllers are ready to run upgrade steps")
	} else {
		logger.Infof("finished waiting - the master has completed its upgrade steps")
	}
	return info, nil
}

func (w *upgradesteps) waitForOtherControllers(info *state.UpgradeInfo) error {
	watcher := info.Watch()
	defer watcher.Stop()

	maxWait := getUpgradeStartTimeout(w.isMaster)
	timeout := time.After(maxWait)
	for {
		select {
		case <-watcher.Changes():
			if err := info.Refresh(); err != nil {
				return errors.Trace(err)
			}
			if w.isMaster {
				if ready, err := info.AllProvisionedControllersReady(); err != nil {
					return errors.Trace(err)
				} else if ready {
					// All controllers ready to start upgrade
					err := info.SetStatus(state.UpgradeRunning)
					return errors.Trace(err)
				}
			} else {
				if info.Status() == state.UpgradeFinishing {
					// Master is done, ok to proceed
					return nil
				}
			}
		case <-timeout:
			if w.isMaster {
				if err := info.Abort(); err != nil {
					return errors.Annotate(err, "unable to abort upgrade")
				}
			}
			return errors.Errorf("timed out after %s", maxWait)
		case <-w.tomb.Dying():
			return tomb.ErrDying
		}

	}
}

// runUpgradeSteps runs the required upgrade steps for the machine
// agent, retrying on failure. The agent's UpgradedToVersion is set
// once the upgrade is complete.
//
// This function conforms to the agent.ConfigMutator type and is
// designed to be called via a machine agent's ChangeConfig method.
func (w *upgradesteps) runUpgradeSteps(agentConfig agent.ConfigSetter) error {
	var upgradeErr error
	w.machine.SetStatus(params.StatusStarted, fmt.Sprintf("upgrading to %v", w.toVersion), nil)

	context := upgrades.NewContext(agentConfig, w.apiConn, w.st)
	logger.Infof("starting upgrade from %v to %v for %q", w.fromVersion, w.toVersion, w.tag)

	targets := jobsToTargets(w.jobs, w.isMaster)
	attempts := getUpgradeRetryStrategy()
	for attempt := attempts.Start(); attempt.Next(); {
		upgradeErr = PerformUpgrade(w.fromVersion, targets, context)
		if upgradeErr == nil {
			break
		}
		if cmdutil.ConnectionIsDead(logger, w.apiConn) {
			// API connection has gone away - abort!
			return &apiLostDuringUpgrade{upgradeErr}
		}
		if attempt.HasNext() {
			w.reportUpgradeFailure(upgradeErr, true)
		}
	}
	if upgradeErr != nil {
		return upgradeErr
	}
	agentConfig.SetUpgradedToVersion(w.toVersion)
	return nil
}

func (w *upgradesteps) reportUpgradeFailure(err error, willRetry bool) {
	retryText := "will retry"
	if !willRetry {
		retryText = "giving up"
	}
	logger.Errorf("upgrade from %v to %v for %q failed (%s): %v",
		w.fromVersion, w.toVersion, w.tag, retryText, err)
	w.machine.SetStatus(params.StatusError,
		fmt.Sprintf("upgrade to %v failed (%s): %v", w.toVersion, retryText, err), nil)
}

func (w *upgradesteps) finaliseUpgrade(info *state.UpgradeInfo) error {
	if !w.isController {
		return nil
	}

	if w.isMaster {
		// Tell other controllers that the master has completed its
		// upgrade steps.
		if err := info.SetStatus(state.UpgradeFinishing); err != nil {
			return errors.Annotate(err, "upgrade done but")
		}
	}

	if err := info.SetControllerDone(w.tag.Id()); err != nil {
		return errors.Annotate(err, "upgrade done but failed to synchronise")
	}

	return nil
}

func getUpgradeStartTimeout(isMaster bool) time.Duration {
	if wrench.IsActive("machine-agent", "short-upgrade-timeout") {
		// This duration is fairly arbitrary. During manual testing it
		// avoids the normal long wait but still provides a small
		// window to check the environment status and logs before the
		// timeout is triggered.
		return time.Minute
	}

	if isMaster {
		return UpgradeStartTimeoutMaster
	}
	return UpgradeStartTimeoutSecondary
}

var IsMachineMaster = func(st *state.State, machineId string) (bool, error) {
	if st == nil {
		// If there is no state, we aren't a master.
		return false, nil
	}
	// Not calling the agent openState method as it does other checks
	// we really don't care about here.  All we need here is the machine
	// so we can determine if we are the master or not.
	machine, err := st.Machine(machineId)
	if err != nil {
		// This shouldn't happen, and if it does, the state worker will have
		// found out before us, and already errored, or is likely to error out
		// very shortly.  All we do here is return the error. The state worker
		// returns an error that will cause the agent to be terminated.
		return false, errors.Trace(err)
	}
	isMaster, err := mongo.IsMaster(st.MongoSession(), machine)
	if err != nil {
		return false, errors.Trace(err)
	}
	return isMaster, nil
}

var getUpgradeRetryStrategy = func() utils.AttemptStrategy {
	return utils.AttemptStrategy{
		Delay: 2 * time.Minute,
		Min:   5,
	}
}

// jobsToTargets determines the upgrade targets corresponding to the
// jobs assigned to a machine agent. This determines the upgrade steps
// which will run during an upgrade.
func jobsToTargets(jobs []multiwatcher.MachineJob, isMaster bool) (targets []upgrades.Target) {
	for _, job := range jobs {
		switch job {
		case multiwatcher.JobManageModel:
<<<<<<< HEAD
			targets = append(targets, upgrades.StateServer)
=======
			targets = append(targets, upgrades.Controller)
>>>>>>> 1cd7ac8c
			if isMaster {
				targets = append(targets, upgrades.DatabaseMaster)
			}
		case multiwatcher.JobHostUnits:
			targets = append(targets, upgrades.HostMachine)
		}
	}
	return
}<|MERGE_RESOLUTION|>--- conflicted
+++ resolved
@@ -186,11 +186,7 @@
 	// needs to be opened before running upgrade steps
 	for _, job := range w.jobs {
 		if job == multiwatcher.JobManageModel {
-<<<<<<< HEAD
-			w.isStateServer = true
-=======
 			w.isController = true
->>>>>>> 1cd7ac8c
 		}
 	}
 
@@ -457,11 +453,7 @@
 	for _, job := range jobs {
 		switch job {
 		case multiwatcher.JobManageModel:
-<<<<<<< HEAD
-			targets = append(targets, upgrades.StateServer)
-=======
 			targets = append(targets, upgrades.Controller)
->>>>>>> 1cd7ac8c
 			if isMaster {
 				targets = append(targets, upgrades.DatabaseMaster)
 			}
