--- conflicted
+++ resolved
@@ -36,12 +36,8 @@
 }
 
 // newCommands maps Command names to initializers.
-<<<<<<< HEAD
-var newCommands = map[string]func(*Context) (cmd.Command, error){
+var newCommands = map[string]func(*ClientContext) (cmd.Command, error){
 	"close-port": NewClosePortCommand,
-=======
-var newCommands = map[string]func(*ClientContext) (cmd.Command, error){
->>>>>>> b0279c3b
 	"config-get": NewConfigGetCommand,
 	"juju-log":   NewJujuLogCommand,
 	"open-port":  NewOpenPortCommand,
