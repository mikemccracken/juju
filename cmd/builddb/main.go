--- conflicted
+++ resolved
@@ -14,11 +14,8 @@
 
 	// Register the provider
 	_ "launchpad.net/juju-core/environs/ec2"
-<<<<<<< HEAD
 	_ "launchpad.net/juju-core/environs/maas"
 	_ "launchpad.net/juju-core/environs/openstack"
-=======
->>>>>>> 39cbb3f8
 )
 
 func main() {
