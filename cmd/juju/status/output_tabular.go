// Copyright 2015 Canonical Ltd.
// Licensed under the AGPLv3, see LICENCE file for details.

package status

import (
	"bytes"
	"fmt"
	"io"
	"regexp"
	"sort"
	"strings"
	"text/tabwriter"

	"github.com/juju/errors"
	"github.com/juju/utils"
	"github.com/juju/utils/set"
	"gopkg.in/juju/charm.v6-unstable/hooks"

	"github.com/juju/juju/instance"
	"github.com/juju/juju/status"
)

type statusRelation struct {
	application1 string
	application2 string
	relation     string
	subordinate  bool
}

func (s *statusRelation) relationType() string {
	if s.subordinate {
		return "subordinate"
	} else if s.application1 == s.application2 {
		return "peer"
	}
	return "regular"
}

type relationFormatter struct {
	relationIndex set.Strings
	relations     map[string]*statusRelation
}

func newRelationFormatter() *relationFormatter {
	return &relationFormatter{
		relationIndex: set.NewStrings(),
		relations:     make(map[string]*statusRelation),
	}
}

func (r *relationFormatter) len() int {
	return r.relationIndex.Size()
}

func (r *relationFormatter) add(rel1, rel2, relation string, is2SubOf1 bool) {
	rel := []string{rel1, rel2}
	if !is2SubOf1 {
		sort.Sort(sort.StringSlice(rel))
	}
	k := strings.Join(rel, "\t")
	r.relations[k] = &statusRelation{
		application1: rel[0],
		application2: rel[1],
		relation:     relation,
		subordinate:  is2SubOf1,
	}
	r.relationIndex.Add(k)
}

func (r *relationFormatter) sorted() []string {
	return r.relationIndex.SortedValues()
}

func (r *relationFormatter) get(k string) *statusRelation {
	return r.relations[k]
}

func printHelper(tw *tabwriter.Writer) func(...interface{}) {
	return func(values ...interface{}) {
		for i, v := range values {
			if i != len(values)-1 {
				fmt.Fprintf(tw, "%v\t", v)
			} else {
				fmt.Fprintf(tw, "%v", v)
			}
		}
		fmt.Fprintln(tw)
	}
}

func getTabWriter(out io.Writer) *tabwriter.Writer {
	padding := 2
	return tabwriter.NewWriter(out, 0, 1, padding, ' ', 0)
}

// FormatTabular returns a tabular summary of machines, applications, and
// units. Any subordinate items are indented by two spaces beneath
// their superior.
func FormatTabular(value interface{}) ([]byte, error) {
	const maxVersionWidth = 7
	const ellipsis = "..."
	const truncatedWidth = maxVersionWidth - len(ellipsis)

	fs, valueConverted := value.(formattedStatus)
	if !valueConverted {
		return nil, errors.Errorf("expected value of type %T, got %T", fs, value)
	}
	var out bytes.Buffer
	// To format things into columns.
	tw := getTabWriter(&out)
	p := printHelper(tw)
	outputHeaders := func(values ...interface{}) {
		p()
		p(values...)
	}

	cloudRegion := fs.Model.Cloud
	if fs.Model.CloudRegion != "" {
		cloudRegion += "/" + fs.Model.CloudRegion
	}

	header := []interface{}{"MODEL", "CONTROLLER", "CLOUD/REGION", "VERSION"}
	values := []interface{}{fs.Model.Name, fs.Model.Controller, cloudRegion, fs.Model.Version}
	if fs.Model.AvailableVersion != "" {
		header = append(header, "UPGRADE-AVAILABLE")
		values = append(values, fs.Model.AvailableVersion)
	}
	// The first set of headers don't use outputHeaders because it adds the blank line.
	p(header...)
	p(values...)

	units := make(map[string]unitStatus)
	metering := false
	relations := newRelationFormatter()
<<<<<<< HEAD
	outputHeaders("APP", "STATUS", "EXPOSED", "ORIGIN", "CHARM", "REV", "OS")
	for _, appName := range utils.SortStringsNaturally(stringKeysFromMap(fs.Applications)) {
=======
	outputHeaders("APP", "VERSION", "STATUS", "EXPOSED", "ORIGIN", "CHARM", "REV", "OS")
	for _, appName := range common.SortStringsNaturally(stringKeysFromMap(fs.Applications)) {
>>>>>>> 598bc41f
		app := fs.Applications[appName]
		version := app.Version
		// Don't let a long version push out the version column.
		if len(version) > maxVersionWidth {
			version = version[:truncatedWidth] + ellipsis
		}
		p(appName,
			version,
			app.StatusInfo.Current,
			fmt.Sprintf("%t", app.Exposed),
			app.CharmOrigin,
			app.CharmName,
			app.CharmRev,
			app.OS)

		for un, u := range app.Units {
			units[un] = u
			if u.MeterStatus != nil {
				metering = true
			}
		}

		// Ensure that we pick a consistent name for peer relations.
		sortedRelTypes := make([]string, 0, len(app.Relations))
		for relType := range app.Relations {
			sortedRelTypes = append(sortedRelTypes, relType)
		}
		sort.Strings(sortedRelTypes)

		subs := set.NewStrings(app.SubordinateTo...)
		for _, relType := range sortedRelTypes {
			for _, related := range app.Relations[relType] {
				relations.add(related, appName, relType, subs.Contains(related))
			}
		}

	}
	if relations.len() > 0 {
		outputHeaders("RELATION", "PROVIDES", "CONSUMES", "TYPE")
		for _, k := range relations.sorted() {
			r := relations.get(k)
			if r != nil {
				p(r.relation, r.application1, r.application2, r.relationType())
			}
		}
	}

	pUnit := func(name string, u unitStatus, level int) {
		message := u.WorkloadStatusInfo.Message
		agentDoing := agentDoing(u.JujuStatusInfo)
		if agentDoing != "" {
			message = fmt.Sprintf("(%s) %s", agentDoing, message)
		}
		p(
			indent("", level*2, name),
			u.WorkloadStatusInfo.Current,
			u.JujuStatusInfo.Current,
			u.Machine,
			strings.Join(u.OpenedPorts, ","),
			u.PublicAddress,
			message,
		)
	}

	outputHeaders("UNIT", "WORKLOAD", "AGENT", "MACHINE", "PORTS", "PUBLIC-ADDRESS", "MESSAGE")
	for _, name := range utils.SortStringsNaturally(stringKeysFromMap(units)) {
		u := units[name]
		pUnit(name, u, 0)
		const indentationLevel = 1
		recurseUnits(u, indentationLevel, pUnit)
	}

	if metering {
		outputHeaders("METER", "STATUS", "MESSAGE")
		for _, name := range utils.SortStringsNaturally(stringKeysFromMap(units)) {
			u := units[name]
			if u.MeterStatus != nil {
				p(name, u.MeterStatus.Color, u.MeterStatus.Message)
			}
		}
	}

	var pMachine func(machineStatus)
	pMachine = func(m machineStatus) {
		// We want to display availability zone so extract from hardware info".
		hw, err := instance.ParseHardware(m.Hardware)
		if err != nil {
			logger.Warningf("invalid hardware info %s for machine %v", m.Hardware, m)
		}
		az := ""
		if hw.AvailabilityZone != nil {
			az = *hw.AvailabilityZone
		}
		p(m.Id, m.JujuStatus.Current, m.DNSName, m.InstanceId, m.Series, az)
		for _, name := range utils.SortStringsNaturally(stringKeysFromMap(m.Containers)) {
			pMachine(m.Containers[name])
		}
	}

	p()
	printMachines(tw, fs.Machines)
	tw.Flush()
	return out.Bytes(), nil
}

func printMachines(tw *tabwriter.Writer, machines map[string]machineStatus) {
	p := printHelper(tw)
	p("MACHINE", "STATE", "DNS", "INS-ID", "SERIES", "AZ")
	for _, name := range utils.SortStringsNaturally(stringKeysFromMap(machines)) {
		printMachine(p, machines[name], "")
	}
}

func printMachine(p func(...interface{}), m machineStatus, prefix string) {
	// We want to display availability zone so extract from hardware info".
	hw, err := instance.ParseHardware(m.Hardware)
	if err != nil {
		logger.Warningf("invalid hardware info %s for machine %v", m.Hardware, m)
	}
	az := ""
	if hw.AvailabilityZone != nil {
		az = *hw.AvailabilityZone
	}
	p(prefix+m.Id, m.JujuStatus.Current, m.DNSName, m.InstanceId, m.Series, az)
	for _, name := range utils.SortStringsNaturally(stringKeysFromMap(m.Containers)) {
		printMachine(p, m.Containers[name], prefix+"  ")
	}
}

// FormatMachineTabular returns a tabular summary of machine
func FormatMachineTabular(value interface{}) ([]byte, error) {
	fs, valueConverted := value.(formattedMachineStatus)
	if !valueConverted {
		return nil, errors.Errorf("expected value of type %T, got %T", fs, value)
	}
	var out bytes.Buffer
	// To format things into columns.
	tw := getTabWriter(&out)

	printMachines(tw, fs.Machines)
	tw.Flush()

	return out.Bytes(), nil
}

// agentDoing returns what hook or action, if any,
// the agent is currently executing.
// The hook name or action is extracted from the agent message.
func agentDoing(agentStatus statusInfoContents) string {
	if agentStatus.Current != status.StatusExecuting {
		return ""
	}
	// First see if we can determine a hook name.
	var hookNames []string
	for _, h := range hooks.UnitHooks() {
		hookNames = append(hookNames, string(h))
	}
	for _, h := range hooks.RelationHooks() {
		hookNames = append(hookNames, string(h))
	}
	hookExp := regexp.MustCompile(fmt.Sprintf(`running (?P<hook>%s?) hook`, strings.Join(hookNames, "|")))
	match := hookExp.FindStringSubmatch(agentStatus.Message)
	if len(match) > 0 {
		return match[1]
	}
	// Now try for an action name.
	actionExp := regexp.MustCompile(`running action (?P<action>.*)`)
	match = actionExp.FindStringSubmatch(agentStatus.Message)
	if len(match) > 0 {
		return match[1]
	}
	return ""
}<|MERGE_RESOLUTION|>--- conflicted
+++ resolved
@@ -133,13 +133,8 @@
 	units := make(map[string]unitStatus)
 	metering := false
 	relations := newRelationFormatter()
-<<<<<<< HEAD
-	outputHeaders("APP", "STATUS", "EXPOSED", "ORIGIN", "CHARM", "REV", "OS")
+	outputHeaders("APP", "VERSION", "STATUS", "EXPOSED", "ORIGIN", "CHARM", "REV", "OS")
 	for _, appName := range utils.SortStringsNaturally(stringKeysFromMap(fs.Applications)) {
-=======
-	outputHeaders("APP", "VERSION", "STATUS", "EXPOSED", "ORIGIN", "CHARM", "REV", "OS")
-	for _, appName := range common.SortStringsNaturally(stringKeysFromMap(fs.Applications)) {
->>>>>>> 598bc41f
 		app := fs.Applications[appName]
 		version := app.Version
 		// Don't let a long version push out the version column.
