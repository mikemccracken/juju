--- conflicted
+++ resolved
@@ -40,7 +40,6 @@
 	"github.com/juju/juju/api/agenttools"
 	apideployer "github.com/juju/juju/api/deployer"
 	"github.com/juju/juju/api/metricsmanager"
-	apiproxyupdater "github.com/juju/juju/api/proxyupdater"
 	"github.com/juju/juju/api/statushistory"
 	apistorageprovisioner "github.com/juju/juju/api/storageprovisioner"
 	"github.com/juju/juju/apiserver"
@@ -81,11 +80,6 @@
 	"github.com/juju/juju/worker/dblogpruner"
 	"github.com/juju/juju/worker/dependency"
 	"github.com/juju/juju/worker/deployer"
-<<<<<<< HEAD
-	"github.com/juju/juju/worker/envworkermanager"
-=======
-	"github.com/juju/juju/worker/diskmanager"
->>>>>>> d8d336c5
 	"github.com/juju/juju/worker/firewaller"
 	"github.com/juju/juju/worker/gate"
 	"github.com/juju/juju/worker/imagemetadataworker"
@@ -683,21 +677,12 @@
 	if err != nil {
 		return nil, errors.Trace(err)
 	}
-<<<<<<< HEAD
-	var isEnvironManager, isNetworkManager bool
-	for _, job := range entity.Jobs() {
-		switch job {
-		case multiwatcher.JobManageEnviron:
-			isEnvironManager = true
-=======
-	var isModelManager, isUnitHoster, isNetworkManager bool
+
+	var isModelManager, isNetworkManager bool
 	for _, job := range entity.Jobs() {
 		switch job {
 		case multiwatcher.JobManageModel:
 			isModelManager = true
-		case multiwatcher.JobHostUnits:
-			isUnitHoster = true
->>>>>>> d8d336c5
 		case multiwatcher.JobManageNetworking:
 			isNetworkManager = true
 		default:
@@ -715,74 +700,10 @@
 		}
 	}()
 
-<<<<<<< HEAD
-	envConfig, err := apiConn.Environment().EnvironConfig()
-=======
-	// TODO(fwereade): this is *still* a hideous layering violation, but at least
-	// it's confined to jujud rather than extending into the worker itself.
-	// Start this worker first to try and get proxy settings in place
-	// before we do anything else.
-	writeSystemFiles := shouldWriteProxyFiles(agentConfig)
-	runner.StartWorker("proxyupdater", func() (worker.Worker, error) {
-		w, err := proxyupdater.NewWorker(apiproxyupdater.NewFacade(apiConn), writeSystemFiles)
-		if err != nil {
-			return nil, errors.Annotate(err, "cannot start proxyupdater worker")
-		}
-		return w, nil
-	})
-
-	runner.StartWorker("logsender", func() (worker.Worker, error) {
-		return logsender.New(a.bufferedLogs, apilogsender.NewAPI(apiConn)), nil
-	})
-
-	modelConfig, err := apiConn.Agent().ModelConfig()
->>>>>>> d8d336c5
 	if err != nil {
 		return nil, fmt.Errorf("cannot read model config: %v", err)
 	}
 
-<<<<<<< HEAD
-=======
-	ignoreMachineAddresses, _ := modelConfig.IgnoreMachineAddresses()
-	// Containers only have machine addresses, so we can't ignore them.
-	if names.IsContainerMachine(agentConfig.Tag().Id()) {
-		ignoreMachineAddresses = false
-	}
-	if ignoreMachineAddresses {
-		logger.Infof("machine addresses not used, only addresses from provider")
-	}
-	runner.StartWorker("machiner", func() (worker.Worker, error) {
-		accessor := machiner.APIMachineAccessor{apiConn.Machiner()}
-		w, err := newMachiner(machiner.Config{
-			MachineAccessor: accessor,
-			Tag:             agentConfig.Tag().(names.MachineTag),
-			ClearMachineAddressesOnStart: ignoreMachineAddresses,
-			NotifyMachineDead: func() error {
-				return a.writeUninstallAgentFile()
-			},
-		})
-		if err != nil {
-			return nil, errors.Annotate(err, "cannot start machiner worker")
-		}
-		return w, err
-	})
-	runner.StartWorker("apiaddressupdater", func() (worker.Worker, error) {
-		addressUpdater := agent.APIHostPortsSetter{a}
-		w, err := apiaddressupdater.NewAPIAddressUpdater(apiConn.Machiner(), addressUpdater)
-		if err != nil {
-			return nil, errors.Annotate(err, "cannot start api address updater worker")
-		}
-		return w, nil
-	})
-
-	runner.StartWorker("diskmanager", func() (worker.Worker, error) {
-		api, err := apiConn.DiskManager()
-		if err != nil {
-			return nil, errors.Trace(err)
-		}
-		return newDiskManager(diskmanager.DefaultListBlockDevices, api), nil
-	})
->>>>>>> d8d336c5
 	runner.StartWorker("storageprovisioner-machine", func() (worker.Worker, error) {
 		scope := agentConfig.Tag()
 		api, err := apistorageprovisioner.NewState(apiConn, scope)
@@ -808,6 +729,11 @@
 
 	})
 
+	modelConfig, err := apiConn.Agent().ModelConfig()
+	if err != nil {
+		return nil, errors.Annotate(err, "could not get model config")
+	}
+
 	// Check if the network management is disabled.
 	disableNetworkManagement, _ := modelConfig.DisableNetworkManagement()
 	if disableNetworkManagement {
@@ -833,23 +759,7 @@
 		return nil, fmt.Errorf("setting up container support: %v", err)
 	}
 
-<<<<<<< HEAD
-	if isEnvironManager {
-=======
-	if isUnitHoster {
-		runner.StartWorker("deployer", func() (worker.Worker, error) {
-			apiDeployer := apiConn.Deployer()
-			context := newDeployContext(apiDeployer, agentConfig)
-			w, err := deployer.NewDeployer(apiDeployer, context)
-			if err != nil {
-				return nil, errors.Annotate(err, "cannot start unit agent deployer worker")
-			}
-			return w, nil
-		})
-	}
-
 	if isModelManager {
->>>>>>> d8d336c5
 		runner.StartWorker("resumer", func() (worker.Worker, error) {
 			// The action of resumer is so subtle that it is not tested,
 			// because we can't figure out how to do so without
