--- conflicted
+++ resolved
@@ -93,16 +93,12 @@
 	if err != nil {
 		return err
 	}
-<<<<<<< HEAD
-	log.Printf("cmd/jujud: requested workers for machine agent: ", m.Workers())
-=======
 	if password != "" {
 		if err := m.SetPassword(password); err != nil {
 			return err
 		}
 	}
-	log.Printf("machiner: requested workers for machine agent: ", m.Workers())
->>>>>>> d0cb88e5
+	log.Printf("cmd/jujud: requested workers for machine agent: ", m.Workers())
 	tasks := []task{NewUpgrader(st, m, a.Conf.DataDir)}
 	for _, w := range m.Workers() {
 		var t task
