#!/usr/bin/env python
# Backup and restore a stack.

from __future__ import print_function

__metaclass__ = type

from argparse import ArgumentParser
import os
import re
import socket
import subprocess
import sys
from time import sleep

from jujuconfig import translate_to_env
from jujupy import (
    Environment,
    until_timeout,
)


backup_file_pattern = re.compile('(juju-backup-[0-9-]+\.tgz)')
running_instance_pattern = re.compile('\["([^"]+)"\]')


def print_now(string):
    print(string)
    sys.stdout.flush()


def setup_juju_path(juju_path):
    """Ensure the binaries and scripts under test are found first."""
    full_path = os.path.abspath(juju_path)
    if not os.path.isdir(full_path):
        raise ValueError("The juju_path does not exist: %s" % full_path)
    sys.path.insert(0, full_path)


def deploy_stack(env, charm_prefix):
    """"Deploy a simple stack, state-server and ubuntu."""
    if charm_prefix and not charm_prefix.endswith('/'):
        charm_prefix = charm_prefix + '/'
    env.bootstrap()
    agent_version = env.get_matching_agent_version()
    instance_id = env.get_status().status['machines']['0']['instance-id']
    for ignored in until_timeout(30):
        agent_versions = env.get_status().get_agent_versions()
        if 'unknown' not in agent_versions and len(agent_versions) == 1:
            break
    if agent_versions.keys() != [agent_version]:
        print_now("Current versions: %s" % ', '.join(agent_versions.keys()))
        env.juju('upgrade-juju', '--version', agent_version)
    env.wait_for_version(env.get_matching_agent_version())
    env.juju('deploy', charm_prefix + 'ubuntu')
    env.wait_for_started().status
<<<<<<< HEAD
    print("%s is ready to testing" % env.environment)
    return instance_id
=======
    print_now("%s is ready to testing" % env.environment)
    return env
>>>>>>> 2c5436e4


def backup_state_server(env):
    """juju-backup provides a tarball."""
    environ = dict(os.environ)
    # juju-backup does not support the -e flag.
    environ['JUJU_ENV'] = env.environment
    output = subprocess.check_output(["juju-backup"], env=environ)
    print_now(output)
    match = backup_file_pattern.search(output)
    if match is None:
        raise Exception("The backup file was not found in output: %s" % output)
    backup_file_name = match.group(1)
    backup_file_path = os.path.abspath(backup_file_name)
    print_now("State-Server backup at %s" % backup_file_path)
    return backup_file_path


def restore_present_state_server(env, backup_file):
    """juju-restore wont restore when the state-server is still present."""
    environ = dict(os.environ)
    proc = subprocess.Popen(
        ["juju-restore", '-e', env.environment, backup_file], env=environ,
        stdout=subprocess.PIPE, stderr=subprocess.PIPE)
    output, err = proc.communicate()
    if proc.returncode == 0:
        raise Exception(
            "juju-restore restored to an operational state-server: %s" % err)
    else:
        print_now(
            "juju-restore correctly refused to restore "
            "because the state-server was still up.")
        match = running_instance_pattern.search(err)
        if match is None:
            raise Exception("The instance was not found in output above.")
        instance_id = match.group(1)
    return instance_id


def delete_instance(env, instance_id):
    """Delete the instance using the providers tools."""
    print_now("Instrumenting a bootstrap node failure.")
    provider_type = env.config.get('type')
    if provider_type == 'ec2':
        environ = dict(os.environ)
        ec2_url = 'https://%s.ec2.amazonaws.com' % env.config['region']
        environ['EC2_URL'] = ec2_url
        environ['EC2_ACCESS_KEY'] = env.config['access-key']
        environ['EC2_SECRET_KEY'] = env.config['secret-key']
        command_args = ['euca-terminate-instances', instance_id]
    elif provider_type == 'openstack':
        environ = dict(os.environ)
        environ.update(translate_to_env(env.config))
        command_args = ['nova', 'delete', instance_id]
    else:
        raise ValueError(
            "This test does not support the %s provider" % provider_type)
    print_now("Deleting %s." % instance_id)
    output = subprocess.check_output(command_args, env=environ)
    print_now(output)


def restore_missing_state_server(env, backup_file):
    """juju-restore creates a replacement state-server for the services."""
    environ = dict(os.environ)
    proc = subprocess.Popen(
        ['juju-restore', '-e', env.environment,  '--constraints', 'mem=2G',
         backup_file],
        env=environ, stdout=subprocess.PIPE, stderr=subprocess.PIPE)
    output, err = proc.communicate()
    if proc.returncode != 0:
        raise Exception("Restore failed: \n%s" % err)
    print_now(output)
    env.wait_for_started(150).status
    print_now("%s restored" % env.environment)
    print_now("PASS")


def wait_for_port(host, port, closed=False):
    for remaining in until_timeout(30):
        conn = socket.socket(socket.AF_INET, socket.SOCK_STREAM)
        conn.settimeout(max(remaining, 5))
        try:
            conn.connect((host, port))
        except socket.timeout:
            if closed:
                return
        except socket.error as e:
            if e.errno != errno.ECONNREFUSED:
                raise
            if closed:
                return
        except Exception as e:
            print('Unexpected %r: %s' % (type(e), e))
            raise
        else:
            conn.close()
            if not closed:
                return
            sleep(1)
    raise Exception('Timed out waiting for port.')


def main():
    parser = ArgumentParser('Backup and restore a stack')
    parser.add_argument(
        '--charm-prefix', help='A prefix for charm urls.', default='')
    parser.add_argument(
        '--ha', action='store_true', help="Test HA instead of backup/restore.")
    parser.add_argument('juju_path')
    parser.add_argument('env_name')
    args = parser.parse_args()
    try:
        setup_juju_path(args.juju_path)
        env = Environment.from_config(args.env_name)
        instance_id = deploy_stack(env, args.charm_prefix)
        if args.ha:
            env.juju('ensure-availability', '-n', '3')
        else:
            backup_file = backup_state_server(env)
            restore_present_state_server(env, backup_file)
        host = env.get_status().status['machines']['0']['dns-name']
        delete_instance(env, instance_id)
        print ("Waiting for port to close on %s" % host)
        wait_for_port(host, 17070, closed=True)
        print ("Closed.")
        if args.ha:
            env.client.get_juju_output(env, 'status', timeout=10)
        else:
            restore_missing_state_server(env, backup_file)
    except Exception as e:
        print_now(e)
        if getattr(e, 'output', None):
            print_now(e.output)
        print_now("FAIL")
        sys.exit(1)


if __name__ == '__main__':
    main()<|MERGE_RESOLUTION|>--- conflicted
+++ resolved
@@ -54,13 +54,8 @@
     env.wait_for_version(env.get_matching_agent_version())
     env.juju('deploy', charm_prefix + 'ubuntu')
     env.wait_for_started().status
-<<<<<<< HEAD
-    print("%s is ready to testing" % env.environment)
+    print_now("%s is ready to testing" % env.environment)
     return instance_id
-=======
-    print_now("%s is ready to testing" % env.environment)
-    return env
->>>>>>> 2c5436e4
 
 
 def backup_state_server(env):
@@ -154,7 +149,7 @@
             if closed:
                 return
         except Exception as e:
-            print('Unexpected %r: %s' % (type(e), e))
+            print_now('Unexpected %r: %s' % (type(e), e))
             raise
         else:
             conn.close()
@@ -184,9 +179,9 @@
             restore_present_state_server(env, backup_file)
         host = env.get_status().status['machines']['0']['dns-name']
         delete_instance(env, instance_id)
-        print ("Waiting for port to close on %s" % host)
+        print_now("Waiting for port to close on %s" % host)
         wait_for_port(host, 17070, closed=True)
-        print ("Closed.")
+        print_now("Closed.")
         if args.ha:
             env.client.get_juju_output(env, 'status', timeout=10)
         else:
