--- conflicted
+++ resolved
@@ -388,11 +388,7 @@
 // may create a folder containing logs
 var logDir = paths.MustSucceed(paths.LogDir(version.Current.Series))
 
-<<<<<<< HEAD
 // DefaultBridgeName is the network bridge device name used for LXC and KVM
-=======
-// DefaultBridgeName is the network bridge device namme used for LXC and KVM
->>>>>>> 53bad816
 // containers
 const DefaultBridgeName = "juju-br0"
 
@@ -524,14 +520,13 @@
 		return errors.Trace(err)
 	}
 
-	if multiwatcher.AnyJobNeedsState(icfg.Jobs...) {
+	if isStateInstanceConfig(icfg) {
 		// Add NUMACTL preference. Needed to work for both bootstrap and high availability
 		// Only makes sense for state server
 		logger.Debugf("Setting numa ctl preference to %v", cfg.NumaCtlPreference())
 		// Unfortunately, AgentEnvironment can only take strings as values
 		icfg.AgentEnvironment[agent.NumaCtlPreference] = fmt.Sprintf("%v", cfg.NumaCtlPreference())
 	}
-
 	// The following settings are only appropriate at bootstrap time. At the
 	// moment, the only state server is the bootstrap node, but this
 	// will probably change.
@@ -617,4 +612,16 @@
 		return nil, fmt.Errorf("environment configuration has no agent-version")
 	}
 	return cfg, nil
+}
+
+// isStateInstanceConfig determines if given machine configuration
+// is for State Server by iterating over machine's jobs.
+// If JobManageEnviron is present, this is a state server.
+func isStateInstanceConfig(icfg *InstanceConfig) bool {
+	for _, aJob := range icfg.Jobs {
+		if aJob == multiwatcher.JobManageEnviron {
+			return true
+		}
+	}
+	return false
 }