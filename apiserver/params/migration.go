// Copyright 2016 Canonical Ltd.
// Licensed under the AGPLv3, see LICENCE file for details.

package params

import "time"

// InitiateModelMigrationArgs holds the details required to start one
// or more model migrations.
type InitiateModelMigrationArgs struct {
	Specs []ModelMigrationSpec `json:"specs"`
}

// ModelMigrationSpec holds the details required to start the
// migration of a single model.
type ModelMigrationSpec struct {
	ModelTag   string                   `json:"model-tag"`
	TargetInfo ModelMigrationTargetInfo `json:"target-info"`
}

// ModelMigrationTargetInfo holds the details required to connect to
// and authenticate with a remote controller for model migration.
type ModelMigrationTargetInfo struct {
	ControllerTag string   `json:"controller-tag"`
	Addrs         []string `json:"addrs"`
	CACert        string   `json:"ca-cert"`
	AuthTag       string   `json:"auth-tag"`
	Password      string   `json:"password"`
}

// InitiateModelMigrationResults is used to return the result of one
// or more attempts to start model migrations.
type InitiateModelMigrationResults struct {
	Results []InitiateModelMigrationResult `json:"results"`
}

// InitiateModelMigrationResult is used to return the result of one
// model migration initiation attempt.
type InitiateModelMigrationResult struct {
<<<<<<< HEAD
	ModelTag    string `json:"model-tag"`
	Error       *Error `json:"error"`
	MigrationId string `json:"migration-id"`
=======
	ModelTag string `json:"model-tag"`
	Error    *Error `json:"error,omitempty"`
	Id       string `json:"id"` // the ID for the migration attempt
>>>>>>> 598bc41f
}

// SetMigrationPhaseArgs provides a migration phase to the
// migrationmaster.SetPhase API method.
type SetMigrationPhaseArgs struct {
	Phase string `json:"phase"`
}

// SerializedModel wraps a buffer contain a serialised Juju model. It
// also contains lists of the charms and tools used in the model.
type SerializedModel struct {
	Bytes  []byte                 `json:"bytes"`
	Charms []string               `json:"charms"`
	Tools  []SerializedModelTools `json:"tools"`
}

// SerializedModelTools holds the version and URI for a given tools
// version.
type SerializedModelTools struct {
	Version string `json:"version"`

	// URI holds the URI were a client can download the tools
	// (e.g. "/tools/1.2.3-xenial-amd64"). It will need to prefixed
	// with the API server scheme, address and model prefix before it
	// can be used.
	URI string `json:"uri"`
}

// ModelArgs wraps a simple model tag.
type ModelArgs struct {
	ModelTag string `json:"model-tag"`
}

// MigrationStatus reports the current status of a model migration.
type MigrationStatus struct {
	MigrationId string `json:"migration-id"`
	Attempt     int    `json:"attempt"`
	Phase       string `json:"phase"`

	// TODO(mjs): I'm not convinced these Source fields will get used.
	SourceAPIAddrs []string `json:"source-api-addrs"`
	SourceCACert   string   `json:"source-ca-cert"`

	TargetAPIAddrs []string `json:"target-api-addrs"`
	TargetCACert   string   `json:"target-ca-cert"`
}

// FullMigrationStatus reports the current status of a model
// migration, including authentication details for the remote
// controller.
type FullMigrationStatus struct {
	Spec             ModelMigrationSpec `json:"spec"`
	Attempt          int                `json:"attempt"`
	Phase            string             `json:"phase"`
	PhaseChangedTime time.Time          `json:"phase-changed-time"`
}

// PhasesResults holds the phase of one or more model migrations.
type PhaseResults struct {
	Results []PhaseResult `json:"results"`
}

// PhaseResult holds the phase of a single model migration, or an
// error if the phase could not be determined.
type PhaseResult struct {
	Phase string `json:"phase,omitempty"`
	Error *Error `json:"error,omitempty"`
}

// MinionReport holds the details of whether a migration minion
// succeeded or failed for a specific migration phase.
type MinionReport struct {
	// MigrationId holds the id of the migration the agent is
	// reporting about.
	MigrationId string `json:"migration-id"`

	// Phase holds the phase of the migration the agent is
	// reporting about.
	Phase string `json:"phase"`
<<<<<<< HEAD

	// Success is true if the agent successfully completed its actions
	// for the migration phase, false otherwise.
	Success bool `json:"success"`
}

// MinionReports holds the details of whether a migration minion
// succeeded or failed for a specific migration phase.
type MinionReports struct {
	// MigrationId holds the id of the migration the reports related to.
	MigrationId string `json:"migration-id"`

	// Phase holds the phase of the migration the reports related to.
	Phase string `json:"phase"`

	// SuccessCount holds the number of agents which have successfully
	// completed a given migration phase.
	SuccessCount int `json:"success-count"`

	// UnknownCount holds the number of agents still to report for a
	// given migration phase.
	UnknownCount int `json:"unknown-count"`

	// UnknownSample holds the tags of a limited number of agents
	// that are still to report for a given migration phase (for
	// logging or showing in a user interface).
	UnknownSample []string `json:"unknown-sample"`

	// Failed contains the tags of all agents which have reported a
	// failed to complete a given migration phase.
	Failed []string `json:"failed"`
=======
	Error *Error `json:"error,omitempty"`
}

type PhaseResults struct {
	Results []PhaseResult `json:"results"`
>>>>>>> 598bc41f
}<|MERGE_RESOLUTION|>--- conflicted
+++ resolved
@@ -37,15 +37,9 @@
 // InitiateModelMigrationResult is used to return the result of one
 // model migration initiation attempt.
 type InitiateModelMigrationResult struct {
-<<<<<<< HEAD
 	ModelTag    string `json:"model-tag"`
-	Error       *Error `json:"error"`
+	Error       *Error `json:"error,omitempty"`
 	MigrationId string `json:"migration-id"`
-=======
-	ModelTag string `json:"model-tag"`
-	Error    *Error `json:"error,omitempty"`
-	Id       string `json:"id"` // the ID for the migration attempt
->>>>>>> 598bc41f
 }
 
 // SetMigrationPhaseArgs provides a migration phase to the
@@ -125,7 +119,6 @@
 	// Phase holds the phase of the migration the agent is
 	// reporting about.
 	Phase string `json:"phase"`
-<<<<<<< HEAD
 
 	// Success is true if the agent successfully completed its actions
 	// for the migration phase, false otherwise.
@@ -157,11 +150,4 @@
 	// Failed contains the tags of all agents which have reported a
 	// failed to complete a given migration phase.
 	Failed []string `json:"failed"`
-=======
-	Error *Error `json:"error,omitempty"`
-}
-
-type PhaseResults struct {
-	Results []PhaseResult `json:"results"`
->>>>>>> 598bc41f
 }