// Copyright 2012, 2013 Canonical Ltd.
// Licensed under the AGPLv3, see LICENCE file for details.

package apiserver

import (
	"fmt"
	"reflect"
	"time"

	"github.com/juju/names"
	jc "github.com/juju/testing/checkers"
	gc "gopkg.in/check.v1"

	"github.com/juju/juju/apiserver/common"
	"github.com/juju/juju/apiserver/params"
	"github.com/juju/juju/rpc"
	"github.com/juju/juju/state"
)

var (
	RootType              = reflect.TypeOf(&apiHandler{})
	NewPingTimeout        = newPingTimeout
	MaxClientPingInterval = &maxClientPingInterval
	MongoPingInterval     = &mongoPingInterval
	NewBackups            = &newBackups
	ParseLogLine          = parseLogLine
	AgentMatchesFilter    = agentMatchesFilter
<<<<<<< HEAD
	GetResourceState      = &getResourceState
=======
	NewLogTailer          = &newLogTailer
>>>>>>> 06cc5022
)

func ApiHandlerWithEntity(entity state.Entity) *apiHandler {
	return &apiHandler{entity: entity}
}

const LoginRateLimit = loginRateLimit

// DelayLogins changes how the Login code works so that logins won't proceed
// until they get a message on the returned channel.
// After calling this function, the caller is responsible for sending messages
// on the nextChan in order for Logins to succeed. The original behavior can be
// restored by calling the cleanup function.
func DelayLogins() (nextChan chan struct{}, cleanup func()) {
	nextChan = make(chan struct{}, 10)
	cleanup = func() {
		doCheckCreds = checkCreds
	}
	delayedCheckCreds := func(st *state.State, c params.LoginRequest, lookForEnvUser bool) (state.Entity, *time.Time, error) {
		<-nextChan
		return checkCreds(st, c, lookForEnvUser)
	}
	doCheckCreds = delayedCheckCreds
	return
}

func NewErrRoot(err error) *errRoot {
	return &errRoot{err}
}

// TestingApiRoot gives you an ApiRoot as a rpc.Methodfinder that is
// *barely* connected to anything.  Just enough to let you probe some
// of the interfaces, but not enough to actually do any RPC calls.
func TestingApiRoot(st *state.State) rpc.MethodFinder {
	return newApiRoot(st, false, common.NewResources(), nil)
}

// TestApiRootEx creates an apiRoot for testing. It's not connected to
// anything but allows access to some functionality.
func TestingApiRootEx(st *state.State, closeState bool) (*apiRoot, *common.Resources) {
	resources := common.NewResources()
	return newApiRoot(st, closeState, resources, nil), resources
}

// TestingApiHandler gives you an ApiHandler that isn't connected to
// anything real. It's enough to let test some basic functionality though.
func TestingApiHandler(c *gc.C, srvSt, st *state.State) (*apiHandler, *common.Resources) {
	srv := &Server{
		state: srvSt,
		tag:   names.NewMachineTag("0"),
	}
	h, err := newApiHandler(srv, st, nil, nil, st.EnvironUUID())
	c.Assert(err, jc.ErrorIsNil)
	return h, h.getResources()
}

// TestingUpgradingApiHandler returns a limited srvRoot
// in an upgrade scenario.
func TestingUpgradingRoot(st *state.State) rpc.MethodFinder {
	r := TestingApiRoot(st)
	return newUpgradingRoot(r)
}

// TestingRestrictedApiHandler returns a restricted srvRoot as if accessed
// from the root of the API path with a recent (verison > 1) login.
func TestingRestrictedApiHandler(st *state.State) rpc.MethodFinder {
	r := TestingApiRoot(st)
	return newRestrictedRoot(r)
}

type preFacadeAdminApi struct{}

func newPreFacadeAdminApi(srv *Server, root *apiHandler, reqNotifier *requestNotifier) interface{} {
	return &preFacadeAdminApi{}
}

func (r *preFacadeAdminApi) Admin(id string) (*preFacadeAdminApi, error) {
	return r, nil
}

var PreFacadeEnvironTag = names.NewEnvironTag("383c49f3-526d-4f9e-b50a-1e6fa4e9b3d9")

func (r *preFacadeAdminApi) Login(c params.Creds) (params.LoginResult, error) {
	return params.LoginResult{
		EnvironTag: PreFacadeEnvironTag.String(),
	}, nil
}

type failAdminApi struct{}

func newFailAdminApi(srv *Server, root *apiHandler, reqNotifier *requestNotifier) interface{} {
	return &failAdminApi{}
}

func (r *failAdminApi) Admin(id string) (*failAdminApi, error) {
	return r, nil
}

func (r *failAdminApi) Login(c params.Creds) (params.LoginResult, error) {
	return params.LoginResult{}, fmt.Errorf("fail")
}

// SetPreFacadeAdminApi is used to create a test scenario where the API server
// does not know about API facade versioning. In this case, the client should
// login to the v1 facade, which sends backwards-compatible login fields.
// The v0 facade will fail on a pre-defined error.
func SetPreFacadeAdminApi(srv *Server) {
	srv.adminApiFactories = map[int]adminApiFactory{
		0: newFailAdminApi,
		1: newPreFacadeAdminApi,
	}
}

func SetAdminApiVersions(srv *Server, versions ...int) {
	factories := make(map[int]adminApiFactory)
	for _, n := range versions {
		switch n {
		case 0:
			factories[n] = newAdminApiV0
		case 1:
			factories[n] = newAdminApiV1
		case 2:
			factories[n] = newAdminApiV2
		default:
			panic(fmt.Errorf("unknown admin API version %d", n))
		}
	}
	srv.adminApiFactories = factories
}

// TestingRestoreInProgressRoot returns a limited restoreInProgressRoot
// containing a srvRoot as returned by TestingSrvRoot.
func TestingRestoreInProgressRoot(st *state.State) *restoreInProgressRoot {
	r := TestingApiRoot(st)
	return newRestoreInProgressRoot(r)
}

// TestingAboutToRestoreRoot returns a limited aboutToRestoreRoot
// containing a srvRoot as returned by TestingSrvRoot.
func TestingAboutToRestoreRoot(st *state.State) *aboutToRestoreRoot {
	r := TestingApiRoot(st)
	return newAboutToRestoreRoot(r)
}

// LogLineAgentTag gives tests access to an internal logFileLine attribute
func (logFileLine *logFileLine) LogLineAgentTag() string {
	return logFileLine.agentTag
}

// LogLineAgentName gives tests access to an internal logFileLine attribute
func (logFileLine *logFileLine) LogLineAgentName() string {
	return logFileLine.agentName
}<|MERGE_RESOLUTION|>--- conflicted
+++ resolved
@@ -26,11 +26,8 @@
 	NewBackups            = &newBackups
 	ParseLogLine          = parseLogLine
 	AgentMatchesFilter    = agentMatchesFilter
-<<<<<<< HEAD
 	GetResourceState      = &getResourceState
-=======
 	NewLogTailer          = &newLogTailer
->>>>>>> 06cc5022
 )
 
 func ApiHandlerWithEntity(entity state.Entity) *apiHandler {
