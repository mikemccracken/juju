// Copyright 2014 Canonical Ltd.
// Licensed under the AGPLv3, see LICENCE file for details.

package common

import "github.com/juju/juju/state"

var (
	MachineJobFromParams = machineJobFromParams
	ValidateNewFacade    = validateNewFacade
	WrapNewFacade        = wrapNewFacade
	NilFacadeRecord      = facadeRecord{}
	EnvtoolsFindTools    = &envtoolsFindTools
)

type Patcher interface {
	PatchValue(dest, value interface{})
}

// SanitizeFacades patches Facades so that for the lifetime of the test we get
// a clean slate to work from, and will not accidentally overrite/mutate the
// real facade registry.
func SanitizeFacades(patcher Patcher) {
	emptyFacades := &FacadeRegistry{}
	patcher.PatchValue(&Facades, emptyFacades)
}

type Versions versions

func DescriptionFromVersions(name string, vers Versions) FacadeDescription {
	return descriptionFromVersions(name, versions(vers))
}

func NewMultiNotifyWatcher(w ...state.NotifyWatcher) state.NotifyWatcher {
	mw := newMultiNotifyWatcher(w...)
	return mw
<<<<<<< HEAD
}
=======
}

var (
	ServiceStatus    = serviceStatus
	ServiceSetStatus = serviceSetStatus
)
>>>>>>> 53bad816
<|MERGE_RESOLUTION|>--- conflicted
+++ resolved
@@ -34,13 +34,9 @@
 func NewMultiNotifyWatcher(w ...state.NotifyWatcher) state.NotifyWatcher {
 	mw := newMultiNotifyWatcher(w...)
 	return mw
-<<<<<<< HEAD
-}
-=======
 }
 
 var (
 	ServiceStatus    = serviceStatus
 	ServiceSetStatus = serviceSetStatus
-)
->>>>>>> 53bad816
+)