--- conflicted
+++ resolved
@@ -4,16 +4,9 @@
 package lxc
 
 var (
-<<<<<<< HEAD
-	LXCConfigTemplate         = lxcConfigTemplate
-	GenerateLXCConfigTemplate = generateLXCConfigTemplate
-	RestartSymlink            = restartSymlink
-	ContainerDirFilesystem    = containerDirFilesystem
-=======
 	ContainerConfigFilename = containerConfigFilename
 	ContainerDirFilesystem  = containerDirFilesystem
 	GenerateNetworkConfig   = generateNetworkConfig
 	NetworkConfigTemplate   = networkConfigTemplate
 	RestartSymlink          = restartSymlink
->>>>>>> 80c6dbc7
 )