--- conflicted
+++ resolved
@@ -73,17 +73,15 @@
 	return s
 }
 
-<<<<<<< HEAD
 // mongodPath is the path where we should expect mongod in the environment.
 var mongodPath = must(mongo.MongodPath())
-=======
+
 var stateServingInfo = &params.StateServingInfo{
 	Cert:       string(serverCert),
 	PrivateKey: string(serverKey),
 	StatePort:  37017,
 	APIPort:    17070,
 }
->>>>>>> 2fb49bdc
 
 // Each test gives a cloudinit config - we check the
 // output to see if it looks correct.
@@ -199,44 +197,6 @@
 ln -s 1\.2\.3-raring-amd64 '/var/lib/juju/tools/machine-0'
 `,
 	}, {
-<<<<<<< HEAD
-=======
-		// trusty state server - use the new mongo from juju-mongodb
-		cfg: cloudinit.MachineConfig{
-			MachineId:        "0",
-			AuthorizedKeys:   "sshkey1",
-			AgentEnvironment: map[string]string{agent.ProviderType: "dummy"},
-			// raring provides mongo in the archive
-			Tools:            newSimpleTools("1.2.3-trusty-amd64"),
-			Bootstrap:        true,
-			StateServingInfo: stateServingInfo,
-			MachineNonce:     "FAKE_NONCE",
-			StateInfo: &state.Info{
-				Password: "arble",
-				CACert:   []byte("CA CERT\n" + testing.CACert),
-			},
-			APIInfo: &api.Info{
-				Password: "bletch",
-				CACert:   []byte("CA CERT\n" + testing.CACert),
-			},
-			Constraints:             envConstraints,
-			DataDir:                 environs.DataDir,
-			LogDir:                  agent.DefaultLogDir,
-			Jobs:                    allMachineJobs,
-			CloudInitOutputLog:      environs.CloudInitOutputLog,
-			InstanceId:              "i-bootstrap",
-			SystemPrivateSSHKey:     "private rsa key",
-			MachineAgentServiceName: "jujud-machine-0",
-			MongoServiceName:        "juju-db",
-		},
-		setEnvConfig: true,
-		inexactMatch: true,
-		expectScripts: `
-echo 'Starting MongoDB server \(juju-db\)'.*
-cat >> /etc/init/juju-db\.conf << 'EOF'\\ndescription "juju state database"\\nauthor "Juju Team <juju@lists\.ubuntu\.com>"\\nstart on runlevel \[2345\]\\nstop on runlevel \[!2345\]\\nrespawn\\nnormal exit 0\\n\\nlimit nofile 65000 65000\\nlimit nproc 20000 20000\\n\\nexec /usr/lib/juju/bin/mongod --auth --dbpath=/var/lib/juju/db --sslOnNormalPorts --sslPEMKeyFile '/var/lib/juju/server\.pem' --sslPEMKeyPassword ignored --bind_ip 0\.0\.0\.0 --port 37017 --noprealloc --syslog --smallfiles\\nEOF\\n
-`,
-	}, {
->>>>>>> 2fb49bdc
 		// non state server.
 		cfg: cloudinit.MachineConfig{
 			MachineId:          "99",
@@ -479,15 +439,8 @@
 		tag := names.MachineTag(test.cfg.MachineId)
 		acfg := getAgentConfig(c, tag, scripts)
 		c.Assert(acfg, jc.Contains, "AGENT_SERVICE_NAME: jujud-"+tag)
-<<<<<<< HEAD
-		if test.cfg.StateServer {
+		if test.cfg.Bootstrap {
 			checkPackage(c, x, "mongodb-server", true)
-=======
-		if test.cfg.Bootstrap {
-			series := test.cfg.Tools.Version.Series
-			mongoPackage := expectedMongoPackage[series]
-			checkPackage(c, x, mongoPackage, true)
->>>>>>> 2fb49bdc
 			source := "ppa:juju/stable"
 			checkAptSource(c, x, source, "", test.cfg.NeedMongoPPA())
 		}
