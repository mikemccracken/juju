--- conflicted
+++ resolved
@@ -105,27 +105,8 @@
 			return nil, err
 		}
 	}
-<<<<<<< HEAD
-	// If the logging config hasn't been set, then look for the os environment
-	// variable, and failing that, get the config from loggo itself.
-	if c.asString("logging-config") == "" {
-		if environmentValue := os.Getenv(osenv.JujuLoggingConfigEnvKey); environmentValue != "" {
-			c.m["logging-config"] = environmentValue
-		} else {
-			//TODO(wallyworld) - 2013-10-10 bug=1237731
-			// We need better way to ensure default logging is set to debug.
-			// This is a *quick* fix to get 1.16 out the door.
-			loggoConfig := loggo.LoggerInfo()
-			if loggoConfig != "<root>=WARNING" {
-				c.m["logging-config"] = loggoConfig
-			} else {
-				c.m["logging-config"] = "<root>=DEBUG"
-			}
-		}
-=======
 	if err := c.ensureUnitLogging(); err != nil {
 		return nil, err
->>>>>>> 5bc202f1
 	}
 	// no old config to compare against
 	if err := Validate(c, nil); err != nil {
@@ -145,7 +126,7 @@
 	// If the logging config hasn't been set, then look for the os environment
 	// variable, and failing that, get the config from loggo itself.
 	if loggingConfig == "" {
-		if environmentValue := os.Getenv(osenv.JujuLoggingConfig); environmentValue != "" {
+		if environmentValue := os.Getenv(osenv.JujuLoggingConfigEnvKey); environmentValue != "" {
 			loggingConfig = environmentValue
 		} else {
 			loggingConfig = loggo.LoggerInfo()
