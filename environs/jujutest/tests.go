package jujutest

import (
	"bytes"
	"io"
	"io/ioutil"
	. "launchpad.net/gocheck"
	"launchpad.net/juju-core/constraints"
	"launchpad.net/juju-core/environs"
	"launchpad.net/juju-core/juju/testing"
	"launchpad.net/juju-core/state"
	coretesting "launchpad.net/juju-core/testing"
	"launchpad.net/juju-core/trivial"
	"net/http"
	"sort"
)

// Tests is a gocheck suite containing tests verifying juju functionality
// against the environment with the given configuration. The
// tests are not designed to be run against a live server - the Environ
// is opened once for each test, and some potentially expensive operations
// may be executed.
type Tests struct {
	coretesting.LoggingSuite
	Config map[string]interface{}
	Env    environs.Environ
}

// Open opens an instance of the testing environment.
func (t *Tests) Open(c *C) environs.Environ {
	e, err := environs.NewFromAttrs(t.Config)
	c.Assert(err, IsNil, Commentf("opening environ %#v", t.Config))
	c.Assert(e, NotNil)
	return e
}

func (t *Tests) SetUpTest(c *C) {
	t.LoggingSuite.SetUpTest(c)
	t.Env = t.Open(c)
}

func (t *Tests) TearDownTest(c *C) {
	if t.Env != nil {
		err := t.Env.Destroy(nil)
		c.Check(err, IsNil)
		t.Env = nil
	}
	t.LoggingSuite.TearDownTest(c)
}

func (t *Tests) TestBootstrapWithoutAdminSecret(c *C) {
	m := t.Env.Config().AllAttrs()
	delete(m, "admin-secret")
	env, err := environs.NewFromAttrs(m)
	c.Assert(err, IsNil)
<<<<<<< HEAD
	err = environs.Bootstrap(env, constraints.Value{}, false)
=======
	err = environs.Bootstrap(env, state.Constraints{})
>>>>>>> 198d2b0e
	c.Assert(err, ErrorMatches, ".*admin-secret is required for bootstrap")
}

func (t *Tests) TestProviderAssignmentPolicy(c *C) {
	e := t.Open(c)
	policy := e.AssignmentPolicy()
	c.Assert(policy, FitsTypeOf, state.AssignUnused)
}

func (t *Tests) TestStartStop(c *C) {
	e := t.Open(c)

	insts, err := e.Instances(nil)
	c.Assert(err, IsNil)
	c.Assert(insts, HasLen, 0)

	inst0, err := e.StartInstance("0", state.Constraints{}, testing.InvalidStateInfo("0"), testing.InvalidAPIInfo("0"), nil)
	c.Assert(err, IsNil)
	c.Assert(inst0, NotNil)
	id0 := inst0.Id()

	inst1, err := e.StartInstance("1", state.Constraints{}, testing.InvalidStateInfo("1"), testing.InvalidAPIInfo("1"), nil)
	c.Assert(err, IsNil)
	c.Assert(inst1, NotNil)
	id1 := inst1.Id()

	insts, err = e.Instances([]state.InstanceId{id0, id1})
	c.Assert(err, IsNil)
	c.Assert(insts, HasLen, 2)
	c.Assert(insts[0].Id(), Equals, id0)
	c.Assert(insts[1].Id(), Equals, id1)

	// order of results is not specified
	insts, err = e.AllInstances()
	c.Assert(err, IsNil)
	c.Assert(insts, HasLen, 2)
	c.Assert(insts[0].Id(), Not(Equals), insts[1].Id())

	err = e.StopInstances([]environs.Instance{inst0})
	c.Assert(err, IsNil)

	insts, err = e.Instances([]state.InstanceId{id0, id1})
	c.Assert(err, Equals, environs.ErrPartialInstances)
	c.Assert(insts[0], IsNil)
	c.Assert(insts[1].Id(), Equals, id1)

	insts, err = e.AllInstances()
	c.Assert(err, IsNil)
	c.Assert(insts[0].Id(), Equals, id1)
}

func (t *Tests) TestBootstrap(c *C) {
	// TODO tests for Bootstrap(true)
	e := t.Open(c)
<<<<<<< HEAD
	err := environs.Bootstrap(e, constraints.Value{}, false)
=======
	err := environs.Bootstrap(e, state.Constraints{})
>>>>>>> 198d2b0e
	c.Assert(err, IsNil)

	info, apiInfo, err := e.StateInfo()
	c.Check(info.Addrs, Not(HasLen), 0)
	c.Check(apiInfo.Addrs, Not(HasLen), 0)

<<<<<<< HEAD
	err = environs.Bootstrap(e, constraints.Value{}, false)
	c.Assert(err, ErrorMatches, "environment is already bootstrapped")

	e2 := t.Open(c)
	err = environs.Bootstrap(e2, constraints.Value{}, false)
=======
	err = environs.Bootstrap(e, state.Constraints{})
	c.Assert(err, ErrorMatches, "environment is already bootstrapped")

	e2 := t.Open(c)
	err = environs.Bootstrap(e2, state.Constraints{})
>>>>>>> 198d2b0e
	c.Assert(err, ErrorMatches, "environment is already bootstrapped")

	info2, apiInfo2, err := e2.StateInfo()
	c.Check(info2, DeepEquals, info)
	c.Check(apiInfo2, DeepEquals, apiInfo)

	err = e2.Destroy(nil)
	c.Assert(err, IsNil)

	// Open again because Destroy invalidates old environments.
	e3 := t.Open(c)

<<<<<<< HEAD
	err = environs.Bootstrap(e3, constraints.Value{}, false)
	c.Assert(err, IsNil)

	err = environs.Bootstrap(e3, constraints.Value{}, false)
=======
	err = environs.Bootstrap(e3, state.Constraints{})
	c.Assert(err, IsNil)

	err = environs.Bootstrap(e3, state.Constraints{})
>>>>>>> 198d2b0e
	c.Assert(err, NotNil)
}

var noRetry = trivial.AttemptStrategy{}

func (t *Tests) TestPersistence(c *C) {
	storage := t.Open(c).Storage()

	names := []string{
		"aa",
		"zzz/aa",
		"zzz/bb",
	}
	for _, name := range names {
		checkFileDoesNotExist(c, storage, name, noRetry)
		checkPutFile(c, storage, name, []byte(name))
	}
	checkList(c, storage, "", names)
	checkList(c, storage, "a", []string{"aa"})
	checkList(c, storage, "zzz/", []string{"zzz/aa", "zzz/bb"})

	storage2 := t.Open(c).Storage()
	for _, name := range names {
		checkFileHasContents(c, storage2, name, []byte(name), noRetry)
	}

	// remove the first file and check that the others remain.
	err := storage2.Remove(names[0])
	c.Check(err, IsNil)

	// check that it's ok to remove a file twice.
	err = storage2.Remove(names[0])
	c.Check(err, IsNil)

	// ... and check it's been removed in the other environment
	checkFileDoesNotExist(c, storage, names[0], noRetry)

	// ... and that the rest of the files are still around
	checkList(c, storage2, "", names[1:])

	for _, name := range names[1:] {
		err := storage2.Remove(name)
		c.Assert(err, IsNil)
	}

	// check they've all gone
	checkList(c, storage2, "", nil)
}

func checkList(c *C, storage environs.StorageReader, prefix string, names []string) {
	lnames, err := storage.List(prefix)
	c.Assert(err, IsNil)
	// TODO(dfc) gocheck should grow an SliceEquals checker.
	expected := copyslice(lnames)
	sort.Strings(expected)
	actual := copyslice(names)
	sort.Strings(actual)
	c.Assert(expected, DeepEquals, actual)
}

// copyslice returns a copy of the slice
func copyslice(s []string) []string {
	r := make([]string, len(s))
	copy(r, s)
	return r
}

func checkPutFile(c *C, storage environs.StorageWriter, name string, contents []byte) {
	err := storage.Put(name, bytes.NewBuffer(contents), int64(len(contents)))
	c.Assert(err, IsNil)
}

func checkFileDoesNotExist(c *C, storage environs.StorageReader, name string, attempt trivial.AttemptStrategy) {
	var r io.ReadCloser
	var err error
	for a := attempt.Start(); a.Next(); {
		r, err = storage.Get(name)
		if err != nil {
			break
		}
	}
	c.Assert(r, IsNil)
	var notFoundError *environs.NotFoundError
	c.Assert(err, FitsTypeOf, notFoundError)
}

func checkFileHasContents(c *C, storage environs.StorageReader, name string, contents []byte, attempt trivial.AttemptStrategy) {
	r, err := storage.Get(name)
	c.Assert(err, IsNil)
	c.Check(r, NotNil)
	defer r.Close()

	data, err := ioutil.ReadAll(r)
	c.Check(err, IsNil)
	c.Check(data, DeepEquals, contents)

	url, err := storage.URL(name)
	c.Assert(err, IsNil)

	var resp *http.Response
	for a := attempt.Start(); a.Next(); {
		resp, err = http.Get(url)
		c.Assert(err, IsNil)
		if resp.StatusCode != 404 {
			break
		}
		c.Logf("get retrying after earlier get succeeded. *sigh*.")
	}
	c.Assert(err, IsNil)
	data, err = ioutil.ReadAll(resp.Body)
	c.Assert(err, IsNil)
	defer resp.Body.Close()
	c.Assert(resp.StatusCode, Equals, 200, Commentf("error response: %s", data))
	c.Check(data, DeepEquals, contents)
}<|MERGE_RESOLUTION|>--- conflicted
+++ resolved
@@ -53,11 +53,7 @@
 	delete(m, "admin-secret")
 	env, err := environs.NewFromAttrs(m)
 	c.Assert(err, IsNil)
-<<<<<<< HEAD
-	err = environs.Bootstrap(env, constraints.Value{}, false)
-=======
-	err = environs.Bootstrap(env, state.Constraints{})
->>>>>>> 198d2b0e
+	err = environs.Bootstrap(env, constraints.Value{})
 	c.Assert(err, ErrorMatches, ".*admin-secret is required for bootstrap")
 }
 
@@ -74,12 +70,12 @@
 	c.Assert(err, IsNil)
 	c.Assert(insts, HasLen, 0)
 
-	inst0, err := e.StartInstance("0", state.Constraints{}, testing.InvalidStateInfo("0"), testing.InvalidAPIInfo("0"), nil)
+	inst0, err := e.StartInstance("0", constraints.Value{}, testing.InvalidStateInfo("0"), testing.InvalidAPIInfo("0"), nil)
 	c.Assert(err, IsNil)
 	c.Assert(inst0, NotNil)
 	id0 := inst0.Id()
 
-	inst1, err := e.StartInstance("1", state.Constraints{}, testing.InvalidStateInfo("1"), testing.InvalidAPIInfo("1"), nil)
+	inst1, err := e.StartInstance("1", constraints.Value{}, testing.InvalidStateInfo("1"), testing.InvalidAPIInfo("1"), nil)
 	c.Assert(err, IsNil)
 	c.Assert(inst1, NotNil)
 	id1 := inst1.Id()
@@ -112,30 +108,18 @@
 func (t *Tests) TestBootstrap(c *C) {
 	// TODO tests for Bootstrap(true)
 	e := t.Open(c)
-<<<<<<< HEAD
-	err := environs.Bootstrap(e, constraints.Value{}, false)
-=======
-	err := environs.Bootstrap(e, state.Constraints{})
->>>>>>> 198d2b0e
+	err := environs.Bootstrap(e, constraints.Value{})
 	c.Assert(err, IsNil)
 
 	info, apiInfo, err := e.StateInfo()
 	c.Check(info.Addrs, Not(HasLen), 0)
 	c.Check(apiInfo.Addrs, Not(HasLen), 0)
 
-<<<<<<< HEAD
-	err = environs.Bootstrap(e, constraints.Value{}, false)
+	err = environs.Bootstrap(e, constraints.Value{})
 	c.Assert(err, ErrorMatches, "environment is already bootstrapped")
 
 	e2 := t.Open(c)
-	err = environs.Bootstrap(e2, constraints.Value{}, false)
-=======
-	err = environs.Bootstrap(e, state.Constraints{})
-	c.Assert(err, ErrorMatches, "environment is already bootstrapped")
-
-	e2 := t.Open(c)
-	err = environs.Bootstrap(e2, state.Constraints{})
->>>>>>> 198d2b0e
+	err = environs.Bootstrap(e2, constraints.Value{})
 	c.Assert(err, ErrorMatches, "environment is already bootstrapped")
 
 	info2, apiInfo2, err := e2.StateInfo()
@@ -148,17 +132,10 @@
 	// Open again because Destroy invalidates old environments.
 	e3 := t.Open(c)
 
-<<<<<<< HEAD
-	err = environs.Bootstrap(e3, constraints.Value{}, false)
-	c.Assert(err, IsNil)
-
-	err = environs.Bootstrap(e3, constraints.Value{}, false)
-=======
-	err = environs.Bootstrap(e3, state.Constraints{})
-	c.Assert(err, IsNil)
-
-	err = environs.Bootstrap(e3, state.Constraints{})
->>>>>>> 198d2b0e
+	err = environs.Bootstrap(e3, constraints.Value{})
+	c.Assert(err, IsNil)
+
+	err = environs.Bootstrap(e3, constraints.Value{})
 	c.Assert(err, NotNil)
 }
 
