package jujutest

import (
	"bytes"
	"fmt"
	"io"
	. "launchpad.net/gocheck"
	"launchpad.net/juju-core/charm"
	"launchpad.net/juju-core/constraints"
	"launchpad.net/juju-core/environs"
	"launchpad.net/juju-core/environs/config"
	"launchpad.net/juju-core/juju"
	"launchpad.net/juju-core/juju/testing"
	"launchpad.net/juju-core/state"
	coretesting "launchpad.net/juju-core/testing"
	"launchpad.net/juju-core/trivial"
	"launchpad.net/juju-core/version"
	"time"
)

// LiveTests contains tests that are designed to run against a live server
// (e.g. Amazon EC2).  The Environ is opened once only for all the tests
// in the suite, stored in Env, and Destroyed after the suite has completed.
type LiveTests struct {
	coretesting.LoggingSuite

	// Config holds the configuration attributes for opening an environment.
	Config map[string]interface{}

	// Env holds the currently opened environment.
	Env environs.Environ

	// Attempt holds a strategy for waiting until the environment
	// becomes logically consistent.
	Attempt trivial.AttemptStrategy

	// CanOpenState should be true if the testing environment allows
	// the state to be opened after bootstrapping.
	CanOpenState bool

	// HasProvisioner should be true if the environment has
	// a provisioning agent.
	HasProvisioner bool

	bootstrapped bool
}

func (t *LiveTests) SetUpSuite(c *C) {
	t.LoggingSuite.SetUpSuite(c)
	e, err := environs.NewFromAttrs(t.Config)
	c.Assert(err, IsNil, Commentf("opening environ %#v", t.Config))
	c.Assert(e, NotNil)
	t.Env = e
	c.Logf("environment configuration: %#v", publicAttrs(e))
}

func publicAttrs(e environs.Environ) map[string]interface{} {
	cfg := e.Config()
	secrets, err := e.Provider().SecretAttrs(cfg)
	if err != nil {
		panic(err)
	}
	attrs := cfg.AllAttrs()
	for attr := range secrets {
		delete(attrs, attr)
	}
	return attrs
}

func (t *LiveTests) TearDownSuite(c *C) {
	if t.Env != nil {
		err := t.Env.Destroy(nil)
		c.Check(err, IsNil)
		t.Env = nil
	}
	t.LoggingSuite.TearDownSuite(c)
}

func (t *LiveTests) BootstrapOnce(c *C) {
	if t.bootstrapped {
		return
	}
	// We only build and upload tools if there will be a state agent that
	// we could connect to (actual live tests, rather than local-only)
	cons, err := constraints.Parse("mem=2G")
	c.Assert(err, IsNil)
	if t.CanOpenState {
		err := environs.UploadTools(t.Env)
		c.Assert(err, IsNil)
	}
	err = environs.Bootstrap(t.Env, cons)
	c.Assert(err, IsNil)
	t.bootstrapped = true
}

func (t *LiveTests) Destroy(c *C) {
	err := t.Env.Destroy(nil)
	c.Assert(err, IsNil)
	t.bootstrapped = false
}

// TestStartStop is similar to Tests.TestStartStop except
// that it does not assume a pristine environment.
func (t *LiveTests) TestStartStop(c *C) {
<<<<<<< HEAD
	inst := testing.StartInstance(c, t.Env, "0")
=======
	inst, err := t.Env.StartInstance("0", constraints.Value{}, testing.InvalidStateInfo("0"), testing.InvalidAPIInfo("0"), nil)
	c.Assert(err, IsNil)
>>>>>>> cc85db2b
	c.Assert(inst, NotNil)
	id0 := inst.Id()

	insts, err := t.Env.Instances([]state.InstanceId{id0, id0})
	c.Assert(err, IsNil)
	c.Assert(insts, HasLen, 2)
	c.Assert(insts[0].Id(), Equals, id0)
	c.Assert(insts[1].Id(), Equals, id0)

	// Asserting on the return of AllInstances makes the test fragile,
	// as even comparing the before and after start values can be thrown
	// off if other instances have been created or destroyed in the same
	// time frame. Instead, just check the instance we created exists.
	insts, err = t.Env.AllInstances()
	c.Assert(err, IsNil)
	found := false
	for _, inst := range insts {
		if inst.Id() == id0 {
			c.Assert(found, Equals, false, Commentf("%v", insts))
			found = true
		}
	}
	c.Assert(found, Equals, true, Commentf("expected %v in %v", inst, insts))

	dns, err := inst.WaitDNSName()
	c.Assert(err, IsNil)
	c.Assert(dns, Not(Equals), "")

	insts, err = t.Env.Instances([]state.InstanceId{id0, ""})
	c.Assert(err, Equals, environs.ErrPartialInstances)
	c.Assert(insts, HasLen, 2)
	c.Check(insts[0].Id(), Equals, id0)
	c.Check(insts[1], IsNil)

	err = t.Env.StopInstances([]environs.Instance{inst})
	c.Assert(err, IsNil)

	// The machine may not be marked as shutting down
	// immediately. Repeat a few times to ensure we get the error.
	for a := t.Attempt.Start(); a.Next(); {
		insts, err = t.Env.Instances([]state.InstanceId{id0})
		if err != nil {
			break
		}
	}
	c.Assert(err, Equals, environs.ErrNoInstances)
	c.Assert(insts, HasLen, 0)
}

func (t *LiveTests) TestPorts(c *C) {
<<<<<<< HEAD
	inst1 := testing.StartInstance(c, t.Env, "1")
=======
	inst1, err := t.Env.StartInstance("1", constraints.Value{}, testing.InvalidStateInfo("1"), testing.InvalidAPIInfo("1"), nil)
	c.Assert(err, IsNil)
>>>>>>> cc85db2b
	c.Assert(inst1, NotNil)
	defer t.Env.StopInstances([]environs.Instance{inst1})
	ports, err := inst1.Ports("1")
	c.Assert(err, IsNil)
	c.Assert(ports, HasLen, 0)

<<<<<<< HEAD
	inst2 := testing.StartInstance(c, t.Env, "2")
=======
	inst2, err := t.Env.StartInstance("2", constraints.Value{}, testing.InvalidStateInfo("2"), testing.InvalidAPIInfo("2"), nil)
	c.Assert(err, IsNil)
>>>>>>> cc85db2b
	c.Assert(inst2, NotNil)
	ports, err = inst2.Ports("2")
	c.Assert(err, IsNil)
	c.Assert(ports, HasLen, 0)
	defer t.Env.StopInstances([]environs.Instance{inst2})

	// Open some ports and check they're there.
	err = inst1.OpenPorts("1", []state.Port{{"udp", 67}, {"tcp", 45}})
	c.Assert(err, IsNil)
	ports, err = inst1.Ports("1")
	c.Assert(err, IsNil)
	c.Assert(ports, DeepEquals, []state.Port{{"tcp", 45}, {"udp", 67}})
	ports, err = inst2.Ports("2")
	c.Assert(err, IsNil)
	c.Assert(ports, HasLen, 0)

	err = inst2.OpenPorts("2", []state.Port{{"tcp", 89}, {"tcp", 45}})
	c.Assert(err, IsNil)

	// Check there's no crosstalk to another machine
	ports, err = inst2.Ports("2")
	c.Assert(err, IsNil)
	c.Assert(ports, DeepEquals, []state.Port{{"tcp", 45}, {"tcp", 89}})
	ports, err = inst1.Ports("1")
	c.Assert(err, IsNil)
	c.Assert(ports, DeepEquals, []state.Port{{"tcp", 45}, {"udp", 67}})

	// Check that opening the same port again is ok.
	oldPorts, err := inst2.Ports("2")
	c.Assert(err, IsNil)
	err = inst2.OpenPorts("2", []state.Port{{"tcp", 45}})
	c.Assert(err, IsNil)
	ports, err = inst2.Ports("2")
	c.Assert(err, IsNil)
	c.Assert(ports, DeepEquals, oldPorts)

	// Check that opening the same port again and another port is ok.
	err = inst2.OpenPorts("2", []state.Port{{"tcp", 45}, {"tcp", 99}})
	c.Assert(err, IsNil)
	ports, err = inst2.Ports("2")
	c.Assert(err, IsNil)
	c.Assert(ports, DeepEquals, []state.Port{{"tcp", 45}, {"tcp", 89}, {"tcp", 99}})

	err = inst2.ClosePorts("2", []state.Port{{"tcp", 45}, {"tcp", 99}})
	c.Assert(err, IsNil)

	// Check that we can close ports and that there's no crosstalk.
	ports, err = inst2.Ports("2")
	c.Assert(err, IsNil)
	c.Assert(ports, DeepEquals, []state.Port{{"tcp", 89}})
	ports, err = inst1.Ports("1")
	c.Assert(err, IsNil)
	c.Assert(ports, DeepEquals, []state.Port{{"tcp", 45}, {"udp", 67}})

	// Check that we can close multiple ports.
	err = inst1.ClosePorts("1", []state.Port{{"tcp", 45}, {"udp", 67}})
	c.Assert(err, IsNil)
	ports, err = inst1.Ports("1")
	c.Assert(ports, HasLen, 0)

	// Check that we can close ports that aren't there.
	err = inst2.ClosePorts("2", []state.Port{{"tcp", 111}, {"udp", 222}})
	c.Assert(err, IsNil)
	ports, err = inst2.Ports("2")
	c.Assert(ports, DeepEquals, []state.Port{{"tcp", 89}})

	// Check errors when acting on environment.
	err = t.Env.OpenPorts([]state.Port{{"tcp", 80}})
	c.Assert(err, ErrorMatches, `invalid firewall mode for opening ports on environment: "instance"`)

	err = t.Env.ClosePorts([]state.Port{{"tcp", 80}})
	c.Assert(err, ErrorMatches, `invalid firewall mode for closing ports on environment: "instance"`)

	_, err = t.Env.Ports()
	c.Assert(err, ErrorMatches, `invalid firewall mode for retrieving ports from environment: "instance"`)
}

func (t *LiveTests) TestGlobalPorts(c *C) {
	// Change configuration.
	oldConfig := t.Env.Config()
	defer func() {
		err := t.Env.SetConfig(oldConfig)
		c.Assert(err, IsNil)
	}()

	attrs := t.Env.Config().AllAttrs()
	attrs["firewall-mode"] = "global"
	newConfig, err := t.Env.Config().Apply(attrs)
	c.Assert(err, IsNil)
	err = t.Env.SetConfig(newConfig)
	c.Assert(err, IsNil)

	// Create instances and check open ports on both instances.
<<<<<<< HEAD
	inst1 := testing.StartInstance(c, t.Env, "1")
=======
	inst1, err := t.Env.StartInstance("1", constraints.Value{}, testing.InvalidStateInfo("1"), testing.InvalidAPIInfo("1"), nil)
	c.Assert(err, IsNil)
>>>>>>> cc85db2b
	defer t.Env.StopInstances([]environs.Instance{inst1})
	ports, err := t.Env.Ports()
	c.Assert(err, IsNil)
	c.Assert(ports, HasLen, 0)

<<<<<<< HEAD
	inst2 := testing.StartInstance(c, t.Env, "2")
=======
	inst2, err := t.Env.StartInstance("2", constraints.Value{}, testing.InvalidStateInfo("2"), testing.InvalidAPIInfo("2"), nil)
	c.Assert(err, IsNil)
>>>>>>> cc85db2b
	ports, err = t.Env.Ports()
	c.Assert(err, IsNil)
	c.Assert(ports, HasLen, 0)
	defer t.Env.StopInstances([]environs.Instance{inst2})

	err = t.Env.OpenPorts([]state.Port{{"udp", 67}, {"tcp", 45}, {"tcp", 89}, {"tcp", 99}})
	c.Assert(err, IsNil)

	ports, err = t.Env.Ports()
	c.Assert(err, IsNil)
	c.Assert(ports, DeepEquals, []state.Port{{"tcp", 45}, {"tcp", 89}, {"tcp", 99}, {"udp", 67}})

	// Check closing some ports.
	err = t.Env.ClosePorts([]state.Port{{"tcp", 99}, {"udp", 67}})
	c.Assert(err, IsNil)

	ports, err = t.Env.Ports()
	c.Assert(err, IsNil)
	c.Assert(ports, DeepEquals, []state.Port{{"tcp", 45}, {"tcp", 89}})

	// Check that we can close ports that aren't there.
	err = t.Env.ClosePorts([]state.Port{{"tcp", 111}, {"udp", 222}})
	c.Assert(err, IsNil)

	ports, err = t.Env.Ports()
	c.Assert(err, IsNil)
	c.Assert(ports, DeepEquals, []state.Port{{"tcp", 45}, {"tcp", 89}})

	// Check errors when acting on instances.
	err = inst1.OpenPorts("1", []state.Port{{"tcp", 80}})
	c.Assert(err, ErrorMatches, `invalid firewall mode for opening ports on instance: "global"`)

	err = inst1.ClosePorts("1", []state.Port{{"tcp", 80}})
	c.Assert(err, ErrorMatches, `invalid firewall mode for closing ports on instance: "global"`)

	_, err = inst1.Ports("1")
	c.Assert(err, ErrorMatches, `invalid firewall mode for retrieving ports from instance: "global"`)
}

func (t *LiveTests) TestBootstrapMultiple(c *C) {
	t.BootstrapOnce(c)

	err := environs.Bootstrap(t.Env, constraints.Value{})
	c.Assert(err, ErrorMatches, "environment is already bootstrapped")

	c.Logf("destroy env")
	t.Destroy(c)
	t.Destroy(c) // Again, should work fine and do nothing.

	// check that we can bootstrap after destroy
	t.BootstrapOnce(c)
}

func (t *LiveTests) TestBootstrapAndDeploy(c *C) {
	if !t.CanOpenState || !t.HasProvisioner {
		c.Skip(fmt.Sprintf("skipping provisioner test, CanOpenState: %v, HasProvisioner: %v", t.CanOpenState, t.HasProvisioner))
	}
	t.BootstrapOnce(c)

	// TODO(niemeyer): Stop growing this kitchen sink test and split it into proper parts.

	c.Logf("opening connection")
	conn, err := juju.NewConn(t.Env)
	c.Assert(err, IsNil)
	defer conn.Close()

	c.Logf("opening API connection")
	apiConn, err := juju.NewAPIConn(t.Env)
	c.Assert(err, IsNil)
	defer conn.Close()

	// Check that the agent version has made it through the
	// bootstrap process (it's optional in the config.Config)
	cfg, err := conn.State.EnvironConfig()
	c.Assert(err, IsNil)
	c.Check(cfg.AgentVersion(), Equals, version.Current.Number)

	// Check that the constraints have been set in the environment.
	cons, err := conn.State.EnvironConstraints()
	c.Assert(err, IsNil)
	c.Assert(cons.String(), Equals, "mem=2048M")

	// Wait for machine agent to come up on the bootstrap
	// machine and find the deployed series from that.
	m0, err := conn.State.Machine("0")
	c.Assert(err, IsNil)

	instId0, ok := m0.InstanceId()
	c.Assert(ok, Equals, true)

	// Check that the API connection is working.
	status, err := apiConn.State.Client().Status()
	c.Assert(err, IsNil)
	c.Assert(status.Machines["0"].InstanceId, Equals, string(instId0))

	mw0 := newMachineToolWaiter(m0)
	defer mw0.Stop()

	mtools0 := waitAgentTools(c, mw0, version.Current)

	// Create a new service and deploy a unit of it.
	c.Logf("deploying service")
	repoDir := c.MkDir()
	url := coretesting.Charms.ClonedURL(repoDir, mtools0.Series, "dummy")
	sch, err := conn.PutCharm(url, &charm.LocalRepository{repoDir}, false)

	c.Assert(err, IsNil)
	svc, err := conn.State.AddService("dummy", sch)
	c.Assert(err, IsNil)
	units, err := conn.AddUnits(svc, 1)
	c.Assert(err, IsNil)
	unit := units[0]

	// Wait for the unit's machine and associated agent to come up
	// and announce itself.
	mid1, err := unit.AssignedMachineId()
	c.Assert(err, IsNil)
	m1, err := conn.State.Machine(mid1)
	c.Assert(err, IsNil)
	mw1 := newMachineToolWaiter(m1)
	defer mw1.Stop()
	waitAgentTools(c, mw1, mtools0.Binary)

	err = m1.Refresh()
	c.Assert(err, IsNil)
	instId1, ok := m1.InstanceId()
	c.Assert(ok, Equals, true)
	uw := newUnitToolWaiter(unit)
	defer uw.Stop()
	utools := waitAgentTools(c, uw, version.Current)

	// Check that we can upgrade the environment.
	newVersion := utools.Binary
	newVersion.Patch++
	t.checkUpgrade(c, conn, newVersion, mw0, mw1, uw)

	// BUG(niemeyer): Logic below is very much wrong. Must be:
	//
	// 1. EnsureDying on the unit and EnsureDying on the machine
	// 2. Unit dies by itself
	// 3. Machine removes dead unit
	// 4. Machine dies by itself
	// 5. Provisioner removes dead machine
	//

	// Now remove the unit and its assigned machine and
	// check that the PA removes it.
	c.Logf("removing unit")
	err = unit.EnsureDead()
	c.Assert(err, IsNil)
	err = unit.Remove()
	c.Assert(err, IsNil)
	err = m1.EnsureDead()
	c.Assert(err, IsNil)
	err = m1.Remove()
	c.Assert(err, IsNil)

	c.Logf("waiting for instance to be removed")
	t.assertStopInstance(c, conn.Environ, instId1)
}

type tooler interface {
	Life() state.Life
	AgentTools() (*state.Tools, error)
	Refresh() error
	String() string
}

type watcher interface {
	Stop() error
	Err() error
}

type toolsWaiter struct {
	lastTools *state.Tools
	// changes is a chan of struct{} so that it can
	// be used with different kinds of entity watcher.
	changes chan struct{}
	watcher watcher
	tooler  tooler
}

func newMachineToolWaiter(m *state.Machine) *toolsWaiter {
	w := m.Watch()
	waiter := &toolsWaiter{
		changes: make(chan struct{}, 1),
		watcher: w,
		tooler:  m,
	}
	go func() {
		for _ = range w.Changes() {
			waiter.changes <- struct{}{}
		}
		close(waiter.changes)
	}()
	return waiter
}

func newUnitToolWaiter(u *state.Unit) *toolsWaiter {
	w := u.Watch()
	waiter := &toolsWaiter{
		changes: make(chan struct{}, 1),
		watcher: w,
		tooler:  u,
	}
	go func() {
		for _ = range w.Changes() {
			waiter.changes <- struct{}{}
		}
		close(waiter.changes)
	}()
	return waiter
}

func (w *toolsWaiter) Stop() error {
	return w.watcher.Stop()
}

// NextTools returns the next changed tools, waiting
// until the tools are actually set.
func (w *toolsWaiter) NextTools(c *C) (*state.Tools, error) {
	for _ = range w.changes {
		err := w.tooler.Refresh()
		if err != nil {
			return nil, fmt.Errorf("cannot refresh: %v", err)
		}
		if w.tooler.Life() == state.Dead {
			return nil, fmt.Errorf("object is dead")
		}
		tools, err := w.tooler.AgentTools()
		if state.IsNotFound(err) {
			c.Logf("tools not yet set")
			continue
		}
		if err != nil {
			return nil, err
		}
		changed := w.lastTools == nil || *tools != *w.lastTools
		w.lastTools = tools
		if changed {
			return tools, nil
		}
		c.Logf("found same tools")
	}
	return nil, fmt.Errorf("watcher closed prematurely: %v", w.watcher.Err())
}

// waitAgentTools waits for the given agent
// to start and returns the tools that it is running.
func waitAgentTools(c *C, w *toolsWaiter, expect version.Binary) *state.Tools {
	c.Logf("waiting for %v to signal agent version", w.tooler.String())
	tools, err := w.NextTools(c)
	c.Assert(err, IsNil)
	c.Check(tools.Binary, Equals, expect)
	return tools
}

// checkUpgrade sets the environment agent version and checks that
// all the provided watchers upgrade to the requested version.
func (t *LiveTests) checkUpgrade(c *C, conn *juju.Conn, newVersion version.Binary, waiters ...*toolsWaiter) {
	c.Logf("putting testing version of juju tools")
	upgradeTools, err := environs.PutTools(t.Env.Storage(), &newVersion.Number)
	c.Assert(err, IsNil)

	// Check that the put version really is the version we expect.
	c.Assert(upgradeTools.Binary, Equals, newVersion)
	err = setAgentVersion(conn.State, newVersion.Number)
	c.Assert(err, IsNil)

	for i, w := range waiters {
		c.Logf("waiting for upgrade of %d: %v", i, w.tooler.String())

		waitAgentTools(c, w, newVersion)
		c.Logf("upgrade %d successful", i)
	}
}

// setAgentVersion sets the current agent version in the state's
// environment configuration.
func setAgentVersion(st *state.State, vers version.Number) error {
	cfg, err := st.EnvironConfig()
	if err != nil {
		return err
	}
	attrs := cfg.AllAttrs()
	attrs["agent-version"] = vers.String()
	cfg, err = config.New(attrs)
	if err != nil {
		panic(fmt.Errorf("config refused agent-version: %v", err))
	}
	return st.SetEnvironConfig(cfg)
}

var waitAgent = trivial.AttemptStrategy{
	Total: 30 * time.Second,
	Delay: 1 * time.Second,
}

func (t *LiveTests) assertStartInstance(c *C, m *state.Machine) {
	// Wait for machine to get an instance id.
	for a := waitAgent.Start(); a.Next(); {
		err := m.Refresh()
		c.Assert(err, IsNil)
		instId, ok := m.InstanceId()
		if !ok {
			continue
		}
		_, err = t.Env.Instances([]state.InstanceId{instId})
		c.Assert(err, IsNil)
		return
	}
	c.Fatalf("provisioner failed to start machine after %v", waitAgent.Total)
}

func (t *LiveTests) assertStopInstance(c *C, env environs.Environ, instId state.InstanceId) {
	var err error
	for a := waitAgent.Start(); a.Next(); {
		_, err = t.Env.Instances([]state.InstanceId{instId})
		if err == nil {
			continue
		}
		if err == environs.ErrNoInstances {
			return
		}
		c.Logf("error from Instances: %v", err)
	}
	c.Fatalf("provisioner failed to stop machine after %v", waitAgent.Total)
}

// assertInstanceId asserts that the machine has an instance id
// that matches that of the given instance. If the instance is nil,
// It asserts that the instance id is unset.
func assertInstanceId(c *C, m *state.Machine, inst environs.Instance) {
	var wantId, gotId state.InstanceId
	var err error
	if inst != nil {
		wantId = inst.Id()
	}
	for a := waitAgent.Start(); a.Next(); {
		err := m.Refresh()
		c.Assert(err, IsNil)
		var ok bool
		gotId, ok = m.InstanceId()
		if !ok {
			if inst == nil {
				return
			}
			continue
		}
		break
	}
	c.Assert(err, IsNil)
	c.Assert(gotId, Equals, wantId)
}

// TODO check that binary data works ok?
var contents = []byte("hello\n")
var contents2 = []byte("goodbye\n\n")

func (t *LiveTests) TestFile(c *C) {
	name := fmt.Sprint("testfile", time.Now().UnixNano())
	storage := t.Env.Storage()

	checkFileDoesNotExist(c, storage, name, t.Attempt)
	checkPutFile(c, storage, name, contents)
	checkFileHasContents(c, storage, name, contents, t.Attempt)
	checkPutFile(c, storage, name, contents2) // check that we can overwrite the file
	checkFileHasContents(c, storage, name, contents2, t.Attempt)

	// check that the listed contents include the
	// expected name.
	found := false
	var names []string
attempt:
	for a := t.Attempt.Start(); a.Next(); {
		var err error
		names, err = storage.List("")
		c.Assert(err, IsNil)
		for _, lname := range names {
			if lname == name {
				found = true
				break attempt
			}
		}
	}
	if !found {
		c.Errorf("file name %q not found in file list %q", name, names)
	}
	err := storage.Remove(name)
	c.Check(err, IsNil)
	checkFileDoesNotExist(c, storage, name, t.Attempt)
	// removing a file that does not exist should not be an error.
	err = storage.Remove(name)
	c.Check(err, IsNil)
}

// Check that we can't start an instance running tools
// that correspond with no available platform.
func (t *LiveTests) TestStartInstanceOnUnknownPlatform(c *C) {
<<<<<<< HEAD
	inst, err := t.Env.StartInstance("4", "unknownseries", testing.InvalidStateInfo("4"), testing.InvalidAPIInfo("4"))
=======
	vers := version.Current
	// Note that we want this test to function correctly in the
	// dummy environment, so to avoid enumerating all possible
	// platforms in the dummy provider, it treats only series
	// with the "unknown" prefix as invalid.
	vers.Series = "unknownseries"
	name := environs.ToolsStoragePath(vers)
	storage := t.Env.Storage()
	checkPutFile(c, storage, name, []byte("fake tools on invalid series"))
	defer storage.Remove(name)

	url, err := storage.URL(name)
	c.Assert(err, IsNil)
	tools := &state.Tools{
		Binary: vers,
		URL:    url,
	}

	inst, err := t.Env.StartInstance("4", constraints.Value{}, testing.InvalidStateInfo("4"), testing.InvalidAPIInfo("4"), tools)
>>>>>>> cc85db2b
	if inst != nil {
		err := t.Env.StopInstances([]environs.Instance{inst})
		c.Check(err, IsNil)
	}
	c.Assert(inst, IsNil)
	c.Assert(err, ErrorMatches, `.*"unknownseries".*`)
}

func (t *LiveTests) TestBootstrapWithDefaultSeries(c *C) {
	if !t.HasProvisioner {
		c.Skip("HasProvisioner is false; cannot test deployment")
	}

	current := version.Current
	other := current
	other.Series = "precise"
	if current == other {
		other.Series = "quantal"
	}

	cfg := t.Env.Config()
	cfg, err := cfg.Apply(map[string]interface{}{"default-series": other.Series})
	c.Assert(err, IsNil)
	env, err := environs.New(cfg)
	c.Assert(err, IsNil)

	dummyenv, err := environs.NewFromAttrs(map[string]interface{}{
		"type":         "dummy",
		"name":         "dummy storage",
		"secret":       "pizza",
		"state-server": false,
	})
	c.Assert(err, IsNil)
	defer dummyenv.Destroy(nil)

	// BUG: We destroy the environment, then write to its storage.
	// This is bogus, strictly speaking, but it works on
	// existing providers for the time being and means
	// this test does not fail when the environment is
	// already bootstrapped.
	t.Destroy(c)

	currentPath := environs.ToolsStoragePath(current)
	otherPath := environs.ToolsStoragePath(other)
	envStorage := env.Storage()
	dummyStorage := dummyenv.Storage()

	defer envStorage.Remove(otherPath)

	_, err = environs.PutTools(dummyStorage, &current.Number)
	c.Assert(err, IsNil)

	// This will only work while cross-compiling across releases is safe,
	// which depends on external elements. Tends to be safe for the last
	// few releases, but we may have to refactor some day.
	err = storageCopy(dummyStorage, currentPath, envStorage, otherPath)
	c.Assert(err, IsNil)

	err = environs.Bootstrap(env, constraints.Value{})
	c.Assert(err, IsNil)
	defer env.Destroy(nil)

	conn, err := juju.NewConn(env)
	c.Assert(err, IsNil)
	defer conn.Close()

	// Wait for machine agent to come up on the bootstrap
	// machine and ensure it deployed the proper series.
	m0, err := conn.State.Machine("0")
	c.Assert(err, IsNil)
	mw0 := newMachineToolWaiter(m0)
	defer mw0.Stop()

	waitAgentTools(c, mw0, other)
}

func storageCopy(source environs.Storage, sourcePath string, target environs.Storage, targetPath string) error {
	rc, err := source.Get(sourcePath)
	if err != nil {
		return err
	}
	var buf bytes.Buffer
	_, err = io.Copy(&buf, rc)
	rc.Close()
	if err != nil {
		return err
	}
	return target.Put(targetPath, &buf, int64(buf.Len()))
}<|MERGE_RESOLUTION|>--- conflicted
+++ resolved
@@ -102,12 +102,7 @@
 // TestStartStop is similar to Tests.TestStartStop except
 // that it does not assume a pristine environment.
 func (t *LiveTests) TestStartStop(c *C) {
-<<<<<<< HEAD
 	inst := testing.StartInstance(c, t.Env, "0")
-=======
-	inst, err := t.Env.StartInstance("0", constraints.Value{}, testing.InvalidStateInfo("0"), testing.InvalidAPIInfo("0"), nil)
-	c.Assert(err, IsNil)
->>>>>>> cc85db2b
 	c.Assert(inst, NotNil)
 	id0 := inst.Id()
 
@@ -158,24 +153,14 @@
 }
 
 func (t *LiveTests) TestPorts(c *C) {
-<<<<<<< HEAD
 	inst1 := testing.StartInstance(c, t.Env, "1")
-=======
-	inst1, err := t.Env.StartInstance("1", constraints.Value{}, testing.InvalidStateInfo("1"), testing.InvalidAPIInfo("1"), nil)
-	c.Assert(err, IsNil)
->>>>>>> cc85db2b
 	c.Assert(inst1, NotNil)
 	defer t.Env.StopInstances([]environs.Instance{inst1})
 	ports, err := inst1.Ports("1")
 	c.Assert(err, IsNil)
 	c.Assert(ports, HasLen, 0)
 
-<<<<<<< HEAD
 	inst2 := testing.StartInstance(c, t.Env, "2")
-=======
-	inst2, err := t.Env.StartInstance("2", constraints.Value{}, testing.InvalidStateInfo("2"), testing.InvalidAPIInfo("2"), nil)
-	c.Assert(err, IsNil)
->>>>>>> cc85db2b
 	c.Assert(inst2, NotNil)
 	ports, err = inst2.Ports("2")
 	c.Assert(err, IsNil)
@@ -269,23 +254,13 @@
 	c.Assert(err, IsNil)
 
 	// Create instances and check open ports on both instances.
-<<<<<<< HEAD
 	inst1 := testing.StartInstance(c, t.Env, "1")
-=======
-	inst1, err := t.Env.StartInstance("1", constraints.Value{}, testing.InvalidStateInfo("1"), testing.InvalidAPIInfo("1"), nil)
-	c.Assert(err, IsNil)
->>>>>>> cc85db2b
 	defer t.Env.StopInstances([]environs.Instance{inst1})
 	ports, err := t.Env.Ports()
 	c.Assert(err, IsNil)
 	c.Assert(ports, HasLen, 0)
 
-<<<<<<< HEAD
 	inst2 := testing.StartInstance(c, t.Env, "2")
-=======
-	inst2, err := t.Env.StartInstance("2", constraints.Value{}, testing.InvalidStateInfo("2"), testing.InvalidAPIInfo("2"), nil)
-	c.Assert(err, IsNil)
->>>>>>> cc85db2b
 	ports, err = t.Env.Ports()
 	c.Assert(err, IsNil)
 	c.Assert(ports, HasLen, 0)
@@ -685,29 +660,7 @@
 // Check that we can't start an instance running tools
 // that correspond with no available platform.
 func (t *LiveTests) TestStartInstanceOnUnknownPlatform(c *C) {
-<<<<<<< HEAD
 	inst, err := t.Env.StartInstance("4", "unknownseries", testing.InvalidStateInfo("4"), testing.InvalidAPIInfo("4"))
-=======
-	vers := version.Current
-	// Note that we want this test to function correctly in the
-	// dummy environment, so to avoid enumerating all possible
-	// platforms in the dummy provider, it treats only series
-	// with the "unknown" prefix as invalid.
-	vers.Series = "unknownseries"
-	name := environs.ToolsStoragePath(vers)
-	storage := t.Env.Storage()
-	checkPutFile(c, storage, name, []byte("fake tools on invalid series"))
-	defer storage.Remove(name)
-
-	url, err := storage.URL(name)
-	c.Assert(err, IsNil)
-	tools := &state.Tools{
-		Binary: vers,
-		URL:    url,
-	}
-
-	inst, err := t.Env.StartInstance("4", constraints.Value{}, testing.InvalidStateInfo("4"), testing.InvalidAPIInfo("4"), tools)
->>>>>>> cc85db2b
 	if inst != nil {
 		err := t.Env.StopInstances([]environs.Instance{inst})
 		c.Check(err, IsNil)
