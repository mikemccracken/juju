package ec2

import (
	"errors"
	"fmt"
	"launchpad.net/goamz/ec2"
	"launchpad.net/goamz/s3"
	"launchpad.net/juju/go/environs"
	"launchpad.net/juju/go/state"
	"sync"
)

const zkPort = 2181
var zkPortSuffix = fmt.Sprintf(":%d", zkPort)

<<<<<<< HEAD
const maxReqs = 20 // maximum concurrent ec2 requests

var shortAttempt = attempt{
	burstTotal: 5e9,
	burstDelay: 0.2e9,
}

var longAttempt = attempt{
	burstTotal: 5e9,
	burstDelay: 0.2e9,
	longTotal:  3 * 60e9,
	longDelay:  5e9,
}

=======
>>>>>>> 036c7928
func init() {
	environs.RegisterProvider("ec2", environProvider{})
}

type environProvider struct{}

var _ environs.EnvironProvider = environProvider{}

type environ struct {
	name             string
	config           *providerConfig
	ec2              *ec2.EC2
	s3               *s3.S3
	checkBucket      sync.Once
	checkBucketError error
}

var _ environs.Environ = (*environ)(nil)

type instance struct {
	e *environ
	*ec2.Instance
}

func (inst *instance) String() string {
	return inst.Id()
}

var _ environs.Instance = (*instance)(nil)

func (inst *instance) Id() string {
	return inst.InstanceId
}

func (inst *instance) DNSName() (string, error) {
	if inst.Instance.DNSName != "" {
		return inst.Instance.DNSName, nil
	}
	// The DNS address for an instance takes a while to arrive.
	noDNS := errors.New("no dns addr")
	err := longAttempt.do(
		func(err error) bool {
			return err == noDNS || err == environs.ErrMissingInstance
		},
		func() error {
			insts, err := inst.e.Instances([]string{inst.Id()})
			if err != nil {
				return err
			}
			freshInst := insts[0].(*instance).Instance
			if freshInst.DNSName == "" {
				return noDNS
			}
			inst.Instance.DNSName = freshInst.DNSName
			return nil
		},
	)
	if err != nil {
		if err == noDNS {
			return "", fmt.Errorf("timed out trying to get DNS address", inst.Id())
		}
		return "", fmt.Errorf("cannot find instance %q: %v", inst.Id(), err)
	}
	return inst.Instance.DNSName, nil
}

func (environProvider) Open(name string, config interface{}) (e environs.Environ, err error) {
	cfg := config.(*providerConfig)
	if Regions[cfg.region].EC2Endpoint == "" {
		return nil, fmt.Errorf("no ec2 endpoint found for region %q, opening %q", cfg.region, name)
	}
	return &environ{
		name:   name,
		config: cfg,
		ec2:    ec2.New(cfg.auth, Regions[cfg.region]),
		s3:     s3.New(cfg.auth, Regions[cfg.region]),
	}, nil
}

func (e *environ) Bootstrap() error {
	_, err := e.loadState()
	if err == nil {
		return fmt.Errorf("environment is already bootstrapped")
	}
	if s3err, _ := err.(*s3.Error); s3err != nil && s3err.StatusCode != 404 {
		return err
	}
	inst, err := e.startInstance(0, nil, true)
	if err != nil {
		return fmt.Errorf("cannot start bootstrap instance: %v", err)
	}
	err = e.saveState(&bootstrapState{
		ZookeeperInstances: []string{inst.Id()},
	})
	if err != nil {
		// ignore error on StopInstance because the previous error is
		// more important.
		e.StopInstances([]environs.Instance{inst})
		return err
	}
	// TODO make safe in the case of racing Bootstraps
	// If two Bootstraps are called concurrently, there's
	// no way to use S3 to make sure that only one succeeds.
	// Perhaps consider using SimpleDB for state storage
	// which would enable that possibility.

	return nil
}

func (e *environ) StateInfo() (*state.Info, error) {
	st, err := e.loadState()
	if err != nil {
		return nil, err
	}
	insts, err := e.Instances(st.ZookeeperInstances)
	if err != nil {
		return nil, err
	}
<<<<<<< HEAD
=======

>>>>>>> 036c7928
	addrs := make([]string, len(insts))
	for i, inst := range insts {
		addr, err := inst.DNSName()
		if err != nil {
			return nil, fmt.Errorf("cannot get zookeeper instance DNS address: %v", err)
		}
		addrs[i] = addr + zkPortSuffix
	}
	return &state.Info{Addrs: addrs}, nil
}

func (e *environ) StartInstance(machineId int, info *state.Info) (environs.Instance, error) {
	return e.startInstance(machineId, info, false)
}

// startInstance is the internal version of StartInstance, used by Bootstrap
// as well as via StartInstance itself. If master is true, a bootstrap
// instance will be started.
func (e *environ) startInstance(machineId int, _ *state.Info, master bool) (environs.Instance, error) {
	image, err := FindImageSpec(DefaultImageConstraint)
	if err != nil {
		return nil, fmt.Errorf("cannot find image: %v", err)
	}
	groups, err := e.setUpGroups(machineId)
	if err != nil {
		return nil, fmt.Errorf("cannot set up groups: %v", err)
	}
	var instances *ec2.RunInstancesResp
	err = shortAttempt.do(hasCode("InvalidGroup.NotFound"), func() error {
		var err error
		instances, err = e.ec2.RunInstances(&ec2.RunInstances{
			ImageId:        image.ImageId,
			MinCount:       1,
			MaxCount:       1,
			UserData:       nil,
			InstanceType:   "m1.small",
			SecurityGroups: groups,
		})
		return err
	})
	if err != nil {
		return nil, fmt.Errorf("cannot run instances: %v", err)
	}
	if len(instances.Instances) != 1 {
		return nil, fmt.Errorf("expected 1 started instance, got %d", len(instances.Instances))
	}
	return &instance{e, &instances.Instances[0]}, nil
}

func (e *environ) StopInstances(insts []environs.Instance) error {
	ids := make([]string, len(insts))
	for i, inst := range insts {
		ids[i] = inst.(*instance).InstanceId
	}
<<<<<<< HEAD
	err := shortAttempt.do(hasCode("InvalidInstanceID.NotFound"), func() error {
		_, err := e.ec2.TerminateInstances(ids)
		return err
	})
	// If the instance is already gone, that's fine with us.
	if err != nil && ec2ErrCode(err) != "InvalidInstanceId.NotFound" {
		return err
	}
	return nil
=======
	return e.terminateInstances(ids)
>>>>>>> 036c7928
}

func (e *environ) Instances(ids []string) ([]environs.Instance, error) {
	if len(ids) == 0 {
		return nil, nil
	}
	insts := make([]environs.Instance, len(ids))
	// Make a series of requests to cope with eventual consistency.
	// each request should add more instances to the requested
	// set.
	n := 0
<<<<<<< HEAD
	err := shortAttempt.do(
		func(err error) bool {
			return err == environs.ErrMissingInstance
		},
		func() error {
			var need []string
			for i, inst := range insts {
				if inst == nil {
					need = append(need, ids[i])
=======
	for i, id := range ids {
		if insts[i] != nil {
			continue
		}
		for j := range resp.Reservations {
			r := &resp.Reservations[j]
			for k := range r.Instances {
				inst := &r.Instances[k]
				if inst.InstanceId == id {
					insts[i] = &instance{inst}
					n++
>>>>>>> 036c7928
				}
			}
			if len(need) == 0 {
				return nil
			}
			filter := ec2.NewFilter()
			filter.Add("instance-state-name", "pending", "running")
			filter.Add("group-name", e.groupName())
			filter.Add("instance-id", need...)
			resp, err := e.ec2.Instances(nil, filter)
			if err != nil {
				return err
			}
			// For each requested id, add it to the returned instances
			// if we find it in the response.
			for i, id := range ids {
				if insts[i] != nil {
					continue
				}
				for j := range resp.Reservations {
					r := &resp.Reservations[j]
					for k := range r.Instances {
						if r.Instances[k].InstanceId == id {
							inst := r.Instances[k]
							insts[i] = &instance{e, &inst}
							n++
						}
					}
				}
			}
			if n < len(ids) {
				return environs.ErrMissingInstance
			}
			return nil
		},
	)
	if n == 0 {
		return nil, err
	}
	return insts, err
}

func (e *environ) Destroy(insts []environs.Instance) error {
	// Try to find all the instances in the environ's group.
	filter := ec2.NewFilter()
	filter.Add("instance-state-name", "pending", "running")
	filter.Add("group-name", e.groupName())
	resp, err := e.ec2.Instances(nil, filter)
	if err != nil {
		return fmt.Errorf("cannot get instances: %v", err)
	}
	var ids []string
	found := make(map[string]bool)
	for _, r := range resp.Reservations {
		for _, inst := range r.Instances {
			ids = append(ids, inst.InstanceId)
			found[inst.InstanceId] = true
		}
	}

	// Then add any instances we've been told about but haven't yet shown
	// up in the instance list.
	for _, inst := range insts {
		id := inst.(*instance).InstanceId
		if !found[id] {
			ids = append(ids, id)
			found[id] = true
		}
	}
<<<<<<< HEAD
	if len(ids) > 0 {
		err = shortAttempt.do(hasCode("InvalidInstance.NotFound"), func() error {
			_, err := e.ec2.TerminateInstances(ids)
			return err
		})
	}
	// If the instance is still not found after waiting around,
	// then it probably really doesn't exist, and we don't care
	// about that.
	if err != nil && ec2ErrCode(err) != "InvalidInstance.NotFound" {
=======
	err = e.terminateInstances(ids)
	if err != nil {
>>>>>>> 036c7928
		return err
	}
	err = e.deleteState()
	if err != nil {
		return err
	}
	return nil
}

func (e *environ) terminateInstances(ids []string) error {
	if len(ids) == 0 {
		return nil
	}
	_, err := e.ec2.TerminateInstances(ids)
	if err == nil || ec2ErrCode(err) != "InvalidInstance.NotFound" {
		return err
	}
	var firstErr error
	// If we get a NotFound error, it means that no instances have been
	// terminated, so try them one by one, ignoring NotFound errors.
	for _, id := range ids {
		_, err = e.ec2.TerminateInstances([]string{id})
		if ec2ErrCode(err) == "InvalidInstance.NotFound" {
			err = nil
		}
		if err != nil && firstErr == nil {
			firstErr = err
		}
	}
	return firstErr
}

func (e *environ) machineGroupName(machineId int) string {
	return fmt.Sprintf("%s-%d", e.groupName(), machineId)
}

func (e *environ) groupName() string {
	return "juju-" + e.name
}

// setUpGroups creates the security groups for the new machine, and
// returns them.
// 
// Instances are tagged with a group so they can be distinguished from
// other instances that might be running on the same EC2 account.  In
// addition, a specific machine security group is created for each
// machine, so that its firewall rules can be configured per machine.
func (e *environ) setUpGroups(machineId int) ([]ec2.SecurityGroup, error) {
	jujuGroup, err := e.ensureGroup(e.groupName(), "juju group for "+e.name,
		[]ec2.IPPerm{
			// TODO delete this authorization when we can do
			// the zookeeper ssh tunnelling.
			{
				Protocol:  "tcp",
				FromPort:  zkPort,
				ToPort:    zkPort,
				SourceIPs: []string{"0.0.0.0/0"},
			},
			{
				Protocol:  "tcp",
				FromPort:  22,
				ToPort:    22,
				SourceIPs: []string{"0.0.0.0/0"},
			},
			// TODO authorize internal traffic
		})
	if err != nil {
		return nil, err
	}
	descr := fmt.Sprintf("juju group for %s machine %d", e.name, machineId)
	jujuMachineGroup, err := e.ensureGroup(e.machineGroupName(machineId), descr, nil)
	return []ec2.SecurityGroup{jujuGroup, jujuMachineGroup}, nil
}

var zg ec2.SecurityGroup


var zg = ec2.SecurityGroup{}

// ensureGroup tries to ensure that a security group exists with the given
// name and permissions. If the group already exists, its permissions
// will be changed accordingly. If the group does not exist, it will be created
// with the given description. It returns the group.
func (e *environ) ensureGroup(name, descr string, perms []ec2.IPPerm) (ec2.SecurityGroup, error) {
	resp, err := e.ec2.CreateSecurityGroup(name, descr)
	if err != nil && ec2ErrCode(err) != "InvalidGroup.Duplicate" {
<<<<<<< HEAD
		return zg, err
	}

	var g ec2.SecurityGroup
	if err == nil {
		g = resp.SecurityGroup
	} else {
		var ok bool
		ok, g, err = e.existingGroupOk(name, descr, perms)
		if err != nil {
			return zg, err
		}
		if ok {
			return g, nil
		}
		g, err = e.recreateGroup(name, descr)
		if err != nil {
			return zg, err
		}
	}

	if perms != nil {
		err := shortAttempt.do(hasCode("InvalidGroup.NotFound"), func() error {
			_, err := e.ec2.AuthorizeSecurityGroup(g, perms)
			return err
		})
		if err != nil {
			return zg, err
		}
	}
	return g, nil
}

// We know that a group with the name we want already exists, so
// existingGroupOk checks to see if it already has exactly the required
// permissions. If it does, it returns ok==true and the group.
// While checking for the required permissions is quite involved, waiting to
// be able to delete a group can take more than 2 minutes, so it's worth it.
func (e *environ) existingGroupOk(name, descr string, perms []ec2.IPPerm) (ok bool, g ec2.SecurityGroup, err error) {
	var gresp *ec2.SecurityGroupsResp
	err = shortAttempt.do(hasCode("InvalidGroup.NotFound"), func() error {
		var err error
		gresp, err = e.ec2.SecurityGroups(ec2.SecurityGroupNames(name), nil)
		// TODO remove the below when the ec2test bug is fixed.
		if len(gresp.Groups) == 0 {
			err = &ec2.Error{Code: "InvalidGroup.NotFound"}
=======
		return zg, nil
	}

	want := newPermSet(perms)
	var have permSet
	if err == nil {
		g = resp.SecurityGroup
	} else {
		resp, err := e.ec2.SecurityGroups(ec2.SecurityGroupNames(name), nil)
		if err != nil {
			return zg, err
		}
		// TODO do we mind if the old group has the wrong description?
		have = newPermSet(resp.Groups[0].IPPerms)
		g = resp.Groups[0].SecurityGroup
	}
	revoke := make(permSet)
	for p := range have {
		if !want[p] {
			revoke[p] = true
		}
	}
	if len(revoke) > 0 {
		_, err := e.ec2.RevokeSecurityGroup(g, revoke.ipPerms())
		if err != nil {
			return zg, fmt.Errorf("cannot revoke security group: %v", err)
		}
	}

	add := make(map[ipPerm] bool)
	for p := range want {
		if !have[p] {
			add[p] = true
		}
	}
	if len(add) > 0 {
		_, err := e.ec2.AuthorizeSecurityGroup(g, perms)
		if err != nil {
			return zg, fmt.Errorf("cannot authorize securityGroup: %v", err)
>>>>>>> 036c7928
		}
		return err
	})
	if err != nil {
		return false, zg, err
	}
	if len(gresp.Groups) != 1 {
		return false, zg, fmt.Errorf("unexpected number of groups found; expected 1 got %d", len(gresp.Groups))
	}
<<<<<<< HEAD
	if samePerms(gresp.Groups[0].IPPerms, perms)  {
		// TODO the description might not match, but do we care?
		return true, gresp.Groups[0].SecurityGroup, nil
	}
	return false, zg, nil
}

// recreateGroup deletes the security group with the given name
// and then creates it again so that it can be given the desired attributes.
func (e *environ) recreateGroup(name, descr string) (ec2.SecurityGroup, error) {
	// TODO we could modify the permissions instead of deleting the group.
	err := longAttempt.do(hasCode("InvalidGroup.InUse"), func() error {
		_, err := e.ec2.DeleteSecurityGroup(ec2.SecurityGroup{Name: name})
		return err
	})
	if err != nil {
		return zg, fmt.Errorf("cannot delete old group %q: %v", name, err)
	}
	var resp *ec2.CreateSecurityGroupResp
	err = shortAttempt.do(hasCode("InvalidGroup.Duplicate"), func() error {
		var err error
		resp, err = e.ec2.CreateSecurityGroup(name, descr)
		return err
	})
	if err != nil {
		return zg, fmt.Errorf("cannot create group %q: %v", name, err)
	}
	return resp.SecurityGroup, nil
=======
	return g, nil
>>>>>>> 036c7928
}

// ipPerm represents a permission for a group or an ip address range
// to access the given range of ports. Only one of groupId or ipAddr
// should be non-empty.
type ipPerm struct {
	protocol string
	fromPort int
	toPort int
	groupId string
	ipAddr string
}

type permSet map[ipPerm] bool

// newPermSet returns a set of all the permissions in the
// given slice of IPPerms. It ignores the name and owner
// id in source groups, using group ids only.
func newPermSet(ps []ec2.IPPerm) permSet {
	m := make(permSet)
	for _, p := range ps {
		ipp := ipPerm{
			protocol: p.Protocol,
			fromPort: p.FromPort,
			toPort: p.ToPort,
		}
		for _, g := range p.SourceGroups {
			ipp.groupId = g.Id
			m[ipp] = true
		}
		ipp.groupId = ""
		for _, ip := range p.SourceIPs {
			ipp.ipAddr = ip
			m[ipp] = true
		}
	}
	return m
}

// ipPerms returns the given set of permissions
// as a slice of IPPerms.
func (m permSet) ipPerms() (ps []ec2.IPPerm) {
	// We could compact the permissions, but it
	// hardly seems worth it.
	for p := range m {
		ipp := ec2.IPPerm{
			Protocol: p.protocol,
			FromPort: p.fromPort,
			ToPort: p.toPort,
		}
		if p.ipAddr != "" {
			ipp.SourceIPs = []string{p.ipAddr}
		} else {
			ipp.SourceGroups = []ec2.UserSecurityGroup{{Id: p.groupId}}
		}
		ps = append(ps, ipp)
	}
	return
}

// If the err is of type *ec2.Error, ec2ErrCode returns
// its code, otherwise it returns the empty string.
func ec2ErrCode(err error) string {
	ec2err, _ := err.(*ec2.Error)
	if ec2err == nil {
		return ""
	}
	return ec2err.Code
}<|MERGE_RESOLUTION|>--- conflicted
+++ resolved
@@ -13,7 +13,6 @@
 const zkPort = 2181
 var zkPortSuffix = fmt.Sprintf(":%d", zkPort)
 
-<<<<<<< HEAD
 const maxReqs = 20 // maximum concurrent ec2 requests
 
 var shortAttempt = attempt{
@@ -28,8 +27,6 @@
 	longDelay:  5e9,
 }
 
-=======
->>>>>>> 036c7928
 func init() {
 	environs.RegisterProvider("ec2", environProvider{})
 }
@@ -148,10 +145,6 @@
 	if err != nil {
 		return nil, err
 	}
-<<<<<<< HEAD
-=======
-
->>>>>>> 036c7928
 	addrs := make([]string, len(insts))
 	for i, inst := range insts {
 		addr, err := inst.DNSName()
@@ -206,19 +199,7 @@
 	for i, inst := range insts {
 		ids[i] = inst.(*instance).InstanceId
 	}
-<<<<<<< HEAD
-	err := shortAttempt.do(hasCode("InvalidInstanceID.NotFound"), func() error {
-		_, err := e.ec2.TerminateInstances(ids)
-		return err
-	})
-	// If the instance is already gone, that's fine with us.
-	if err != nil && ec2ErrCode(err) != "InvalidInstanceId.NotFound" {
-		return err
-	}
-	return nil
-=======
 	return e.terminateInstances(ids)
->>>>>>> 036c7928
 }
 
 func (e *environ) Instances(ids []string) ([]environs.Instance, error) {
@@ -230,7 +211,6 @@
 	// each request should add more instances to the requested
 	// set.
 	n := 0
-<<<<<<< HEAD
 	err := shortAttempt.do(
 		func(err error) bool {
 			return err == environs.ErrMissingInstance
@@ -240,19 +220,6 @@
 			for i, inst := range insts {
 				if inst == nil {
 					need = append(need, ids[i])
-=======
-	for i, id := range ids {
-		if insts[i] != nil {
-			continue
-		}
-		for j := range resp.Reservations {
-			r := &resp.Reservations[j]
-			for k := range r.Instances {
-				inst := &r.Instances[k]
-				if inst.InstanceId == id {
-					insts[i] = &instance{inst}
-					n++
->>>>>>> 036c7928
 				}
 			}
 			if len(need) == 0 {
@@ -322,21 +289,8 @@
 			found[id] = true
 		}
 	}
-<<<<<<< HEAD
-	if len(ids) > 0 {
-		err = shortAttempt.do(hasCode("InvalidInstance.NotFound"), func() error {
-			_, err := e.ec2.TerminateInstances(ids)
-			return err
-		})
-	}
-	// If the instance is still not found after waiting around,
-	// then it probably really doesn't exist, and we don't care
-	// about that.
-	if err != nil && ec2ErrCode(err) != "InvalidInstance.NotFound" {
-=======
 	err = e.terminateInstances(ids)
 	if err != nil {
->>>>>>> 036c7928
 		return err
 	}
 	err = e.deleteState()
@@ -350,13 +304,20 @@
 	if len(ids) == 0 {
 		return nil
 	}
-	_, err := e.ec2.TerminateInstances(ids)
+	err := shortAttempt.do(hasCode("InvalidInstance.NotFound"), func() error {
+		_, err := e.ec2.TerminateInstances(ids)
+		return err
+	})
 	if err == nil || ec2ErrCode(err) != "InvalidInstance.NotFound" {
+		return err
+	}
+	if len(ids) == 1 {
 		return err
 	}
 	var firstErr error
 	// If we get a NotFound error, it means that no instances have been
-	// terminated, so try them one by one, ignoring NotFound errors.
+	// terminated even if some exist, so try them one by one, ignoring
+	// NotFound errors.
 	for _, id := range ids {
 		_, err = e.ec2.TerminateInstances([]string{id})
 		if ec2ErrCode(err) == "InvalidInstance.NotFound" {
@@ -413,64 +374,13 @@
 
 var zg ec2.SecurityGroup
 
-
-var zg = ec2.SecurityGroup{}
-
 // ensureGroup tries to ensure that a security group exists with the given
 // name and permissions. If the group already exists, its permissions
 // will be changed accordingly. If the group does not exist, it will be created
 // with the given description. It returns the group.
-func (e *environ) ensureGroup(name, descr string, perms []ec2.IPPerm) (ec2.SecurityGroup, error) {
+func (e *environ) ensureGroup(name, descr string, perms []ec2.IPPerm) (g ec2.SecurityGroup, err error) {
 	resp, err := e.ec2.CreateSecurityGroup(name, descr)
 	if err != nil && ec2ErrCode(err) != "InvalidGroup.Duplicate" {
-<<<<<<< HEAD
-		return zg, err
-	}
-
-	var g ec2.SecurityGroup
-	if err == nil {
-		g = resp.SecurityGroup
-	} else {
-		var ok bool
-		ok, g, err = e.existingGroupOk(name, descr, perms)
-		if err != nil {
-			return zg, err
-		}
-		if ok {
-			return g, nil
-		}
-		g, err = e.recreateGroup(name, descr)
-		if err != nil {
-			return zg, err
-		}
-	}
-
-	if perms != nil {
-		err := shortAttempt.do(hasCode("InvalidGroup.NotFound"), func() error {
-			_, err := e.ec2.AuthorizeSecurityGroup(g, perms)
-			return err
-		})
-		if err != nil {
-			return zg, err
-		}
-	}
-	return g, nil
-}
-
-// We know that a group with the name we want already exists, so
-// existingGroupOk checks to see if it already has exactly the required
-// permissions. If it does, it returns ok==true and the group.
-// While checking for the required permissions is quite involved, waiting to
-// be able to delete a group can take more than 2 minutes, so it's worth it.
-func (e *environ) existingGroupOk(name, descr string, perms []ec2.IPPerm) (ok bool, g ec2.SecurityGroup, err error) {
-	var gresp *ec2.SecurityGroupsResp
-	err = shortAttempt.do(hasCode("InvalidGroup.NotFound"), func() error {
-		var err error
-		gresp, err = e.ec2.SecurityGroups(ec2.SecurityGroupNames(name), nil)
-		// TODO remove the below when the ec2test bug is fixed.
-		if len(gresp.Groups) == 0 {
-			err = &ec2.Error{Code: "InvalidGroup.NotFound"}
-=======
 		return zg, nil
 	}
 
@@ -500,58 +410,19 @@
 		}
 	}
 
-	add := make(map[ipPerm] bool)
+	add := make(permSet)
 	for p := range want {
 		if !have[p] {
 			add[p] = true
 		}
 	}
 	if len(add) > 0 {
-		_, err := e.ec2.AuthorizeSecurityGroup(g, perms)
+		_, err := e.ec2.AuthorizeSecurityGroup(g, add.ipPerms())
 		if err != nil {
 			return zg, fmt.Errorf("cannot authorize securityGroup: %v", err)
->>>>>>> 036c7928
-		}
-		return err
-	})
-	if err != nil {
-		return false, zg, err
-	}
-	if len(gresp.Groups) != 1 {
-		return false, zg, fmt.Errorf("unexpected number of groups found; expected 1 got %d", len(gresp.Groups))
-	}
-<<<<<<< HEAD
-	if samePerms(gresp.Groups[0].IPPerms, perms)  {
-		// TODO the description might not match, but do we care?
-		return true, gresp.Groups[0].SecurityGroup, nil
-	}
-	return false, zg, nil
-}
-
-// recreateGroup deletes the security group with the given name
-// and then creates it again so that it can be given the desired attributes.
-func (e *environ) recreateGroup(name, descr string) (ec2.SecurityGroup, error) {
-	// TODO we could modify the permissions instead of deleting the group.
-	err := longAttempt.do(hasCode("InvalidGroup.InUse"), func() error {
-		_, err := e.ec2.DeleteSecurityGroup(ec2.SecurityGroup{Name: name})
-		return err
-	})
-	if err != nil {
-		return zg, fmt.Errorf("cannot delete old group %q: %v", name, err)
-	}
-	var resp *ec2.CreateSecurityGroupResp
-	err = shortAttempt.do(hasCode("InvalidGroup.Duplicate"), func() error {
-		var err error
-		resp, err = e.ec2.CreateSecurityGroup(name, descr)
-		return err
-	})
-	if err != nil {
-		return zg, fmt.Errorf("cannot create group %q: %v", name, err)
-	}
-	return resp.SecurityGroup, nil
-=======
+		}
+	}
 	return g, nil
->>>>>>> 036c7928
 }
 
 // ipPerm represents a permission for a group or an ip address range
@@ -620,4 +491,4 @@
 		return ""
 	}
 	return ec2err.Code
-}+}
