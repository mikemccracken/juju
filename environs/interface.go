--- conflicted
+++ resolved
@@ -41,12 +41,8 @@
 // 
 type Environ interface {
 	// Bootstrap initializes the state for the environment,
-<<<<<<< HEAD
-	// possibly starting one or more instances.
-=======
 	// possibly starting one or more instances. It returns
 	// information about the state.
->>>>>>> 15d8a100
 	Bootstrap() (*state.Info, error)
 
 	// StateInfo returns information on the state initialized
@@ -58,11 +54,7 @@
 	// The given info describes the juju state for the new
 	// instance to connect to.
 	// TODO add arguments to specify type of new machine.
-<<<<<<< HEAD
-	StartInstance(machineId int, state *state.Info) (Instance, error)
-=======
 	StartInstance(machineId int, info *state.Info) (Instance, error)
->>>>>>> 15d8a100
 
 	// StopInstances shuts down the given instances.
 	StopInstances([]Instance) error
