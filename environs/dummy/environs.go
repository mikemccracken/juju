--- conflicted
+++ resolved
@@ -440,14 +440,6 @@
 		return fmt.Errorf("no CA certificate in environment configuration")
 	}
 
-<<<<<<< HEAD
-	err := environs.VerifyBootstrapInit(e)
-	if err != nil {
-		return err
-	}
-
-=======
->>>>>>> 38e44744
 	possibleTools, err := environs.FindBootstrapTools(e, cons)
 	if err != nil {
 		return err
