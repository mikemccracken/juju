// The dummy provider implements an environment provider for testing
// purposes, registered with environs under the name "dummy".
//
// The configuration YAML for the testing environment
// must specify a "state-server" property with a boolean
// value. If this is true, a state server will be started
// the first time StateInfo is called on a newly reset environment.
//
// The configuration data also accepts a "broken" property
// of type boolean. If this is non-empty, any operation
// after the environment has been opened will return
// the error "broken environment", and will also log that.
//
// The DNS name of instances is the same as the Id,
// with ".dns" appended.
//
// To avoid enumerating all possible series and architectures,
// any series or architecture with the prefix "unknown" is
// treated as bad when starting a new instance.
package dummy

import (
	"errors"
	"fmt"
	"launchpad.net/juju-core/environs"
	"launchpad.net/juju-core/environs/config"
	"launchpad.net/juju-core/log"
	"launchpad.net/juju-core/schema"
	"launchpad.net/juju-core/state"
	"launchpad.net/juju-core/state/api"
	"launchpad.net/juju-core/testing"
	"launchpad.net/juju-core/trivial"
	"launchpad.net/juju-core/version"
	"net"
	"net/http"
	"os"
	"strings"
	"sync"
	"time"
)

// stateInfo returns a *state.Info which allows clients to connect to the
// shared dummy state, if it exists.
func stateInfo() *state.Info {
	if testing.MgoAddr == "" {
		panic("dummy environ state tests must be run with MgoTestPackage")
	}
	return &state.Info{
		Addrs:  []string{testing.MgoAddr},
		CACert: []byte(testing.CACert),
	}
}

// Operation represents an action on the dummy provider.
type Operation interface{}

type GenericOperation struct {
	Env string
}

type OpBootstrap GenericOperation

type OpDestroy GenericOperation

type OpStartInstance struct {
	Env       string
	MachineId string
	Instance  environs.Instance
	Info      *state.Info
	APIInfo   *api.Info
	Secret    string
}

type OpStopInstances struct {
	Env       string
	Instances []environs.Instance
}

type OpOpenPorts struct {
	Env        string
	MachineId  string
	InstanceId state.InstanceId
	Ports      []state.Port
}

type OpClosePorts struct {
	Env        string
	MachineId  string
	InstanceId state.InstanceId
	Ports      []state.Port
}

type OpPutFile GenericOperation

// environProvider represents the dummy provider.  There is only ever one
// instance of this type (providerInstance)
type environProvider struct {
	mu  sync.Mutex
	ops chan<- Operation
	// We have one state for each environment name
	state map[string]*environState
}

var providerInstance environProvider

// environState represents the state of an environment.
// It can be shared between several environ values,
// so that a given environment can be opened several times.
type environState struct {
	name          string
	ops           chan<- Operation
	mu            sync.Mutex
	maxId         int // maximum instance id allocated so far.
	insts         map[state.InstanceId]*instance
	globalPorts   map[state.Port]bool
	firewallMode  config.FirewallMode
	bootstrapped  bool
	storageDelay  time.Duration
	storage       *storage
	publicStorage *storage
	httpListener  net.Listener
	apiServer     *api.Server
	apiState      *state.State
	apiAddr       string
}

// environ represents a client's connection to a given environment's
// state.
type environ struct {
	state        *environState
	ecfgMutex    sync.Mutex
	ecfgUnlocked *environConfig
}

// storage holds the storage for an environState.
// There are two instances for each environState
// instance, one for public files and one for private.
type storage struct {
	path     string // path prefix in http space.
	state    *environState
	files    map[string][]byte
	poisoned map[string]error
}

// discardOperations discards all Operations written to it.
var discardOperations chan<- Operation

func init() {
	environs.RegisterProvider("dummy", &providerInstance)

	// Prime the first ops channel, so that naive clients can use
	// the testing environment by simply importing it.
	c := make(chan Operation)
	go func() {
		for _ = range c {
		}
	}()
	discardOperations = c
	Reset()

	// parse errors are ignored
	providerDelay, _ = time.ParseDuration(os.Getenv("JUJU_DUMMY_DELAY"))
}

// Reset resets the entire dummy environment and forgets any registered
// operation listener.  All opened environments after Reset will share
// the same underlying state.
func Reset() {
	log.Printf("environs/dummy: reset environment")
	p := &providerInstance
	p.mu.Lock()
	defer p.mu.Unlock()
	providerInstance.ops = discardOperations
	for _, s := range p.state {
		s.httpListener.Close()
		s.destroy()
	}
	providerInstance.state = make(map[string]*environState)
	if testing.MgoAddr != "" {
		testing.MgoReset()
	}
}

func (state *environState) destroy() {
	if !state.bootstrapped {
		return
	}
	if state.apiServer != nil {
		if err := state.apiServer.Stop(); err != nil {
			panic(err)
		}
		state.apiServer = nil
		if err := state.apiState.Close(); err != nil {
			panic(err)
		}
		state.apiState = nil
	}
	if testing.MgoAddr != "" {
		testing.MgoReset()
	}
	state.bootstrapped = false
	state.storage.files = make(map[string][]byte)
}

// newState creates the state for a new environment with the
// given name and starts an http server listening for
// storage requests.
func newState(name string, ops chan<- Operation, fwmode config.FirewallMode) *environState {
	s := &environState{
		name:         name,
		ops:          ops,
		insts:        make(map[state.InstanceId]*instance),
		globalPorts:  make(map[state.Port]bool),
		firewallMode: fwmode,
	}
	s.storage = newStorage(s, "/"+name+"/private")
	s.publicStorage = newStorage(s, "/"+name+"/public")
	putFakeTools(s.publicStorage)
	s.listen()
	return s
}

// putFakeTools writes something
// that looks like a tools archive so Bootstrap can
// find some tools and initialise the state correctly.
func putFakeTools(s environs.StorageWriter) {
	log.Printf("environs/dummy: putting fake tools")
	path := environs.ToolsStoragePath(version.Current)
	toolsContents := "tools archive, honest guv"
	err := s.Put(path, strings.NewReader(toolsContents), int64(len(toolsContents)))
	if err != nil {
		panic(err)
	}
}

// listen starts a network listener listening for http
// requests to retrieve files in the state's storage.
func (s *environState) listen() {
	l, err := net.Listen("tcp", "127.0.0.1:0")
	if err != nil {
		panic(fmt.Errorf("cannot start listener: %v", err))
	}
	s.httpListener = l
	mux := http.NewServeMux()
	mux.Handle(s.storage.path+"/", http.StripPrefix(s.storage.path+"/", s.storage))
	mux.Handle(s.publicStorage.path+"/", http.StripPrefix(s.publicStorage.path+"/", s.publicStorage))
	go http.Serve(l, mux)
}

// Listen closes the previously registered listener (if any).
// Subsequent operations on any dummy environment can be received on c
// (if not nil).
func Listen(c chan<- Operation) {
	p := &providerInstance
	p.mu.Lock()
	defer p.mu.Unlock()
	if c == nil {
		c = discardOperations
	}
	if p.ops != discardOperations {
		close(p.ops)
	}
	p.ops = c
	for _, st := range p.state {
		st.mu.Lock()
		st.ops = c
		st.mu.Unlock()
	}
}

// SetStorageDelay causes any storage download operation in any current
// environment to be delayed for the given duration.
func SetStorageDelay(d time.Duration) {
	p := &providerInstance
	p.mu.Lock()
	defer p.mu.Unlock()
	for _, st := range p.state {
		st.mu.Lock()
		st.storageDelay = d
		st.mu.Unlock()
	}
}

var checker = schema.StrictFieldMap(
	schema.Fields{
		"state-server": schema.Bool(),
		"broken":       schema.String(),
		"secret":       schema.String(),
	},
	schema.Defaults{
		"broken": "",
		"secret": "pork",
	},
)

type environConfig struct {
	*config.Config
	attrs map[string]interface{}
}

func (c *environConfig) stateServer() bool {
	return c.attrs["state-server"].(bool)
}

func (c *environConfig) broken() string {
	return c.attrs["broken"].(string)
}

func (c *environConfig) secret() string {
	return c.attrs["secret"].(string)
}

func (p *environProvider) newConfig(cfg *config.Config) (*environConfig, error) {
	valid, err := p.Validate(cfg, nil)
	if err != nil {
		return nil, err
	}
	return &environConfig{valid, valid.UnknownAttrs()}, nil
}

func (p *environProvider) Validate(cfg, old *config.Config) (valid *config.Config, err error) {
	v, err := checker.Coerce(cfg.UnknownAttrs(), nil)
	if err != nil {
		return nil, err
	}
	attrs := v.(map[string]interface{})
	switch cfg.FirewallMode() {
	case config.FwDefault:
		attrs["firewall-mode"] = config.FwInstance
	case config.FwInstance, config.FwGlobal:
	default:
		return nil, fmt.Errorf("unsupported firewall mode: %q", cfg.FirewallMode())
	}
	return cfg.Apply(attrs)
}

func (p *environProvider) Open(cfg *config.Config) (environs.Environ, error) {
	p.mu.Lock()
	defer p.mu.Unlock()
	name := cfg.Name()
	ecfg, err := p.newConfig(cfg)
	if err != nil {
		return nil, err
	}
	state := p.state[name]
	if state == nil {
		if ecfg.stateServer() && len(p.state) != 0 {
			var old string
			for oldName := range p.state {
				old = oldName
				break
			}
			panic(fmt.Errorf("cannot share a state between two dummy environs; old %q; new %q", old, name))
		}
		state = newState(name, p.ops, ecfg.FirewallMode())
		p.state[name] = state
	}
	env := &environ{
		state:        state,
		ecfgUnlocked: ecfg,
	}
	if err := env.checkBroken("Open"); err != nil {
		return nil, err
	}
	return env, nil
}

func (*environProvider) SecretAttrs(cfg *config.Config) (map[string]interface{}, error) {
	m := make(map[string]interface{})
	ecfg, err := providerInstance.newConfig(cfg)
	if err != nil {
		return nil, err
	}
	m["secret"] = ecfg.secret()
	return m, nil

}

func (*environProvider) PublicAddress() (string, error) {
	return "public.dummy.address.example.com", nil
}

func (*environProvider) PrivateAddress() (string, error) {
	return "private.dummy.address.example.com", nil
}

var errBroken = errors.New("broken environment")

func (e *environ) ecfg() *environConfig {
	e.ecfgMutex.Lock()
	ecfg := e.ecfgUnlocked
	e.ecfgMutex.Unlock()
	return ecfg
}

func (e *environ) checkBroken(method string) error {
	for _, m := range strings.Fields(e.ecfg().broken()) {
		if m == method {
			return fmt.Errorf("dummy.%s is broken", method)
		}
	}
	return nil
}

func (e *environ) Name() string {
	return e.state.name
}

func (e *environ) Bootstrap(uploadTools bool, cert, key []byte) error {
	defer delay()
	if err := e.checkBroken("Bootstrap"); err != nil {
		return err
	}
	password := e.Config().AdminSecret()
	if password == "" {
		return fmt.Errorf("admin-secret is required for bootstrap")
	}
	if _, ok := e.Config().CACert(); !ok {
		return fmt.Errorf("no CA certificate in environment configuration")
	}
	var tools *state.Tools
	var err error
	if uploadTools {
		tools, err = environs.PutTools(e.Storage(), nil)
		if err != nil {
			return err
		}
	} else {
		flags := environs.HighestVersion | environs.CompatVersion
		tools, err = environs.FindTools(e, version.Current, flags)
		if err != nil {
			return err
		}
	}
	e.state.mu.Lock()
	defer e.state.mu.Unlock()
	e.state.ops <- OpBootstrap{Env: e.state.name}
	if e.state.bootstrapped {
		return fmt.Errorf("environment is already bootstrapped")
	}
	if e.ecfg().stateServer() {
		info := stateInfo()
		cfg, err := environs.BootstrapConfig(&providerInstance, e.ecfg().Config, tools)
		if err != nil {
			return fmt.Errorf("cannot make bootstrap config: %v", err)
		}
		st, err := state.Initialize(info, cfg)
		if err != nil {
			panic(err)
		}
		if err := st.SetAdminMongoPassword(trivial.PasswordHash(password)); err != nil {
			return err
		}
		e.state.apiAddr = fmt.Sprintf("localhost:%d", testing.FindTCPPort())
		e.state.apiServer, err = api.NewServer(st, e.state.apiAddr, []byte(testing.ServerCert), []byte(testing.ServerKey))
		if err != nil {
			panic(err)
		}
		e.state.apiState = st
	}
	e.state.bootstrapped = true
	return nil
}

func (e *environ) StateInfo() (*state.Info, *api.Info, error) {
	e.state.mu.Lock()
	defer e.state.mu.Unlock()
	if err := e.checkBroken("StateInfo"); err != nil {
		return nil, nil, err
	}
	if !e.ecfg().stateServer() {
		return nil, nil, errors.New("dummy environment has no state configured")
	}
	if !e.state.bootstrapped {
		return nil, nil, errors.New("dummy environment not bootstrapped")
	}
	return stateInfo(), &api.Info{
<<<<<<< HEAD
		Addr:   e.state.apiAddr,
=======
		Addrs:  []string{e.state.apiAddr},
>>>>>>> ceab41c8
		CACert: []byte(testing.CACert),
	}, nil
}

func (e *environ) AssignmentPolicy() state.AssignmentPolicy {
	return state.AssignUnused
}

func (e *environ) Config() *config.Config {
	return e.ecfg().Config
}

func (e *environ) SetConfig(cfg *config.Config) error {
	if err := e.checkBroken("SetConfig"); err != nil {
		return err
	}
	ecfg, err := providerInstance.newConfig(cfg)
	if err != nil {
		return err
	}
	e.ecfgMutex.Lock()
	e.ecfgUnlocked = ecfg
	e.state.firewallMode = ecfg.FirewallMode()
	e.ecfgMutex.Unlock()
	return nil
}

func (e *environ) Destroy([]environs.Instance) error {
	defer delay()
	if err := e.checkBroken("Destroy"); err != nil {
		return err
	}
	e.state.mu.Lock()
	defer e.state.mu.Unlock()
	e.state.ops <- OpDestroy{Env: e.state.name}
	e.state.destroy()
	return nil
}

func (e *environ) StartInstance(machineId string, info *state.Info, apiInfo *api.Info, tools *state.Tools) (environs.Instance, error) {
	defer delay()
	log.Printf("environs/dummy: dummy startinstance, machine %s", machineId)
	if err := e.checkBroken("StartInstance"); err != nil {
		return nil, err
	}
	e.state.mu.Lock()
	defer e.state.mu.Unlock()
	if _, ok := e.Config().CACert(); !ok {
		return nil, fmt.Errorf("no CA certificate in environment configuration")
	}
	if info.EntityName != state.MachineEntityName(machineId) {
		return nil, fmt.Errorf("entity name must match started machine")
	}
	if apiInfo.EntityName != state.MachineEntityName(machineId) {
		return nil, fmt.Errorf("entity name must match started machine")
	}
	if tools != nil && (strings.HasPrefix(tools.Series, "unknown") || strings.HasPrefix(tools.Arch, "unknown")) {
		return nil, fmt.Errorf("cannot find image for %s-%s", tools.Series, tools.Arch)
	}
	i := &instance{
		state:     e.state,
		id:        state.InstanceId(fmt.Sprintf("%s-%d", e.state.name, e.state.maxId)),
		ports:     make(map[state.Port]bool),
		machineId: machineId,
	}
	e.state.insts[i.id] = i
	e.state.maxId++
	e.state.ops <- OpStartInstance{
		Env:       e.state.name,
		MachineId: machineId,
		Instance:  i,
		Info:      info,
		APIInfo:   apiInfo,
		Secret:    e.ecfg().secret(),
	}
	return i, nil
}

func (e *environ) StopInstances(is []environs.Instance) error {
	defer delay()
	if err := e.checkBroken("StopInstance"); err != nil {
		return err
	}
	e.state.mu.Lock()
	defer e.state.mu.Unlock()
	for _, i := range is {
		delete(e.state.insts, i.(*instance).id)
	}
	e.state.ops <- OpStopInstances{
		Env:       e.state.name,
		Instances: is,
	}
	return nil
}

func (e *environ) Instances(ids []state.InstanceId) (insts []environs.Instance, err error) {
	defer delay()
	if err := e.checkBroken("Instances"); err != nil {
		return nil, err
	}
	if len(ids) == 0 {
		return nil, nil
	}
	e.state.mu.Lock()
	defer e.state.mu.Unlock()
	notFound := 0
	for _, id := range ids {
		inst := e.state.insts[id]
		if inst == nil {
			err = environs.ErrPartialInstances
			notFound++
		}
		insts = append(insts, inst)
	}
	if notFound == len(ids) {
		return nil, environs.ErrNoInstances
	}
	return
}

func (e *environ) AllInstances() ([]environs.Instance, error) {
	defer delay()
	if err := e.checkBroken("AllInstances"); err != nil {
		return nil, err
	}
	var insts []environs.Instance
	e.state.mu.Lock()
	defer e.state.mu.Unlock()
	for _, v := range e.state.insts {
		insts = append(insts, v)
	}
	return insts, nil
}

func (e *environ) OpenPorts(ports []state.Port) error {
	e.state.mu.Lock()
	defer e.state.mu.Unlock()
	if e.state.firewallMode != config.FwGlobal {
		return fmt.Errorf("invalid firewall mode for opening ports on environment: %q",
			e.state.firewallMode)
	}
	for _, p := range ports {
		e.state.globalPorts[p] = true
	}
	return nil
}

func (e *environ) ClosePorts(ports []state.Port) error {
	e.state.mu.Lock()
	defer e.state.mu.Unlock()
	if e.state.firewallMode != config.FwGlobal {
		return fmt.Errorf("invalid firewall mode for closing ports on environment: %q",
			e.state.firewallMode)
	}
	for _, p := range ports {
		delete(e.state.globalPorts, p)
	}
	return nil
}

func (e *environ) Ports() (ports []state.Port, err error) {
	e.state.mu.Lock()
	defer e.state.mu.Unlock()
	if e.state.firewallMode != config.FwGlobal {
		return nil, fmt.Errorf("invalid firewall mode for retrieving ports from environment: %q",
			e.state.firewallMode)
	}
	for p := range e.state.globalPorts {
		ports = append(ports, p)
	}
	state.SortPorts(ports)
	return
}

func (*environ) Provider() environs.EnvironProvider {
	return &providerInstance
}

type instance struct {
	state     *environState
	ports     map[state.Port]bool
	id        state.InstanceId
	machineId string
}

func (inst *instance) Id() state.InstanceId {
	return inst.id
}

func (inst *instance) DNSName() (string, error) {
	defer delay()
	return string(inst.id) + ".dns", nil
}

func (inst *instance) WaitDNSName() (string, error) {
	return inst.DNSName()
}

func (inst *instance) OpenPorts(machineId string, ports []state.Port) error {
	defer delay()
	log.Printf("environs/dummy: openPorts %s, %#v", machineId, ports)
	if inst.state.firewallMode != config.FwInstance {
		return fmt.Errorf("invalid firewall mode for opening ports on instance: %q",
			inst.state.firewallMode)
	}
	if inst.machineId != machineId {
		panic(fmt.Errorf("OpenPorts with mismatched machine id, expected %d got %d", inst.machineId, machineId))
	}
	inst.state.mu.Lock()
	defer inst.state.mu.Unlock()
	inst.state.ops <- OpOpenPorts{
		Env:        inst.state.name,
		MachineId:  machineId,
		InstanceId: inst.Id(),
		Ports:      ports,
	}
	for _, p := range ports {
		inst.ports[p] = true
	}
	return nil
}

func (inst *instance) ClosePorts(machineId string, ports []state.Port) error {
	defer delay()
	if inst.state.firewallMode != config.FwInstance {
		return fmt.Errorf("invalid firewall mode for closing ports on instance: %q",
			inst.state.firewallMode)
	}
	if inst.machineId != machineId {
		panic(fmt.Errorf("ClosePorts with mismatched machine id, expected %s got %s", inst.machineId, machineId))
	}
	inst.state.mu.Lock()
	defer inst.state.mu.Unlock()
	inst.state.ops <- OpClosePorts{
		Env:        inst.state.name,
		MachineId:  machineId,
		InstanceId: inst.Id(),
		Ports:      ports,
	}
	for _, p := range ports {
		delete(inst.ports, p)
	}
	return nil
}

func (inst *instance) Ports(machineId string) (ports []state.Port, err error) {
	defer delay()
	if inst.state.firewallMode != config.FwInstance {
		return nil, fmt.Errorf("invalid firewall mode for retrieving ports from instance: %q",
			inst.state.firewallMode)
	}
	if inst.machineId != machineId {
		panic(fmt.Errorf("Ports with mismatched machine id, expected %d got %d", inst.machineId, machineId))
	}
	inst.state.mu.Lock()
	defer inst.state.mu.Unlock()
	for p := range inst.ports {
		ports = append(ports, p)
	}
	state.SortPorts(ports)
	return
}

// providerDelay controls the delay before dummy responds.
// non empty values in JUJU_DUMMY_DELAY will be parsed as
// time.Durations into this value.
var providerDelay time.Duration

// pause execution to simulate the latency of a real provider
func delay() {
	if providerDelay > 0 {
		log.Printf("environs/dummy: pausing for %v", providerDelay)
		<-time.After(providerDelay)
	}
}<|MERGE_RESOLUTION|>--- conflicted
+++ resolved
@@ -475,11 +475,7 @@
 		return nil, nil, errors.New("dummy environment not bootstrapped")
 	}
 	return stateInfo(), &api.Info{
-<<<<<<< HEAD
-		Addr:   e.state.apiAddr,
-=======
 		Addrs:  []string{e.state.apiAddr},
->>>>>>> ceab41c8
 		CACert: []byte(testing.CACert),
 	}, nil
 }
