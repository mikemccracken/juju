// The dummy provider implements an environment provider for testing
// purposes, registered with environs under the name "dummy".
// 
// The configuration YAML for the testing environment
// must specify a "state-server" property with a boolean
// value. If this is true, a state server will be started
// the first time StateInfo is called on a newly reset environment.
// 
// The configuration data also accepts a "broken" property
// of type boolean. If this is non-empty, any operation
// after the environment has been opened will return
// the error "broken environment", and will also log that.
// 
// The DNS name of instances is the same as the Id,
// with ".dns" appended.
//
// To avoid enumerating all possible series and architectures,
// any series or architecture with the prefix "unknown" is
// treated as bad when starting a new instance.
package dummy

import (
	"errors"
	"fmt"
	"launchpad.net/juju-core/environs"
	"launchpad.net/juju-core/environs/config"
	"launchpad.net/juju-core/log"
	"launchpad.net/juju-core/schema"
	"launchpad.net/juju-core/state"
	"launchpad.net/juju-core/testing"
	"launchpad.net/juju-core/trivial"
	"launchpad.net/juju-core/version"
	"net"
	"net/http"
	"os"
	"strings"
	"sync"
	"time"
)

// stateInfo returns a *state.Info which allows clients to connect to the
// shared dummy state, if it exists.
func stateInfo() *state.Info {
	if testing.MgoAddr == "" {
		panic("dummy environ state tests must be run with MgoTestPackage")
	}
	return &state.Info{Addrs: []string{testing.MgoAddr}}
}

// Operation represents an action on the dummy provider.
type Operation interface{}

type GenericOperation struct {
	Env string
}

type OpBootstrap GenericOperation

type OpDestroy GenericOperation

type OpStartInstance struct {
	Env       string
	MachineId int
	Instance  environs.Instance
	Info      *state.Info
	Secret    string
}

type OpStopInstances struct {
	Env       string
	Instances []environs.Instance
}

type OpOpenPorts struct {
	Env        string
	MachineId  int
	InstanceId string
	Ports      []state.Port
}

type OpClosePorts struct {
	Env        string
	MachineId  int
	InstanceId string
	Ports      []state.Port
}

type OpPutFile GenericOperation

// environProvider represents the dummy provider.  There is only ever one
// instance of this type (providerInstance)
type environProvider struct {
	mu  sync.Mutex
	ops chan<- Operation
	// We have one state for each environment name
	state map[string]*environState
}

var providerInstance environProvider

// environState represents the state of an environment.
// It can be shared between several environ values,
// so that a given environment can be opened several times.
type environState struct {
	name          string
	ops           chan<- Operation
	mu            sync.Mutex
	maxId         int // maximum instance id allocated so far.
	insts         map[string]*instance
	ports         map[state.Port]bool
	bootstrapped  bool
	storageDelay  time.Duration
	storage       *storage
	publicStorage *storage
	httpListener  net.Listener
}

// environ represents a client's connection to a given environment's
// state.
type environ struct {
	state        *environState
	ecfgMutex    sync.Mutex
	ecfgUnlocked *environConfig
}

// storage holds the storage for an environState.
// There are two instances for each environState
// instance, one for public files and one for private.
type storage struct {
	path     string // path prefix in http space.
	state    *environState
	files    map[string][]byte
	poisoned map[string]error
}

// discardOperations discards all Operations written to it.
var discardOperations chan<- Operation

func init() {
	environs.RegisterProvider("dummy", &providerInstance)

	// Prime the first ops channel, so that naive clients can use
	// the testing environment by simply importing it.
	c := make(chan Operation)
	go func() {
		for _ = range c {
		}
	}()
	discardOperations = c
	Reset()

	// parse errors are ignored
	providerDelay, _ = time.ParseDuration(os.Getenv("JUJU_DUMMY_DELAY"))
}

// Reset resets the entire dummy environment and forgets any registered
// operation listener.  All opened environments after Reset will share
// the same underlying state.
func Reset() {
	log.Printf("dummy: reset environment")
	p := &providerInstance
	p.mu.Lock()
	defer p.mu.Unlock()
	for _, s := range p.state {
		s.httpListener.Close()
	}
	providerInstance.ops = discardOperations
	providerInstance.state = make(map[string]*environState)
	if testing.MgoAddr != "" {
		testing.MgoReset()
	}
}

// newState creates the state for a new environment with the
// given name and starts an http server listening for
// storage requests.
func newState(name string, ops chan<- Operation) *environState {
	s := &environState{
		name:  name,
		ops:   ops,
		insts: make(map[string]*instance),
		ports: make(map[state.Port]bool),
	}
	s.storage = newStorage(s, "/"+name+"/private")
	s.publicStorage = newStorage(s, "/"+name+"/public")
	putFakeTools(s.publicStorage)
	s.listen()
	return s
}

// putFakeTools writes something
// that looks like a tools archive so Bootstrap can
// find some tools and initialise the state correctly.
func putFakeTools(s environs.StorageWriter) {
	log.Printf("putting fake tools")
	path := environs.ToolsStoragePath(version.Current)
	toolsContents := "tools archive, honest guv"
	err := s.Put(path, strings.NewReader(toolsContents), int64(len(toolsContents)))
	if err != nil {
		panic(err)
	}
}

// listen starts a network listener listening for http
// requests to retrieve files in the state's storage.
func (s *environState) listen() {
	l, err := net.Listen("tcp", "127.0.0.1:0")
	if err != nil {
		panic(fmt.Errorf("cannot start listener: %v", err))
	}
	s.httpListener = l
	mux := http.NewServeMux()
	mux.Handle(s.storage.path+"/", http.StripPrefix(s.storage.path+"/", s.storage))
	mux.Handle(s.publicStorage.path+"/", http.StripPrefix(s.publicStorage.path+"/", s.publicStorage))
	go http.Serve(l, mux)
}

// Listen closes the previously registered listener (if any).
// Subsequent operations on any dummy environment can be received on c
// (if not nil).
func Listen(c chan<- Operation) {
	p := &providerInstance
	p.mu.Lock()
	defer p.mu.Unlock()
	if c == nil {
		c = discardOperations
	}
	if p.ops != discardOperations {
		close(p.ops)
	}
	p.ops = c
	for _, st := range p.state {
		st.mu.Lock()
		st.ops = c
		st.mu.Unlock()
	}
}

// SetStorageDelay causes any storage download operation in any current
// environment to be delayed for the given duration.
func SetStorageDelay(d time.Duration) {
	p := &providerInstance
	p.mu.Lock()
	defer p.mu.Unlock()
	for _, st := range p.state {
		st.mu.Lock()
		st.storageDelay = d
		st.mu.Unlock()
	}
}

var checker = schema.StrictFieldMap(
	schema.Fields{
		"state-server": schema.Bool(),
		"broken":       schema.String(),
		"secret":       schema.String(),
	},
	schema.Defaults{
		"broken": "",
		"secret": "pork",
	},
)

type environConfig struct {
	*config.Config
	attrs map[string]interface{}
}

func (c *environConfig) stateServer() bool {
	return c.attrs["state-server"].(bool)
}

func (c *environConfig) broken() string {
	return c.attrs["broken"].(string)
}

func (c *environConfig) secret() string {
	return c.attrs["secret"].(string)
}

func (p *environProvider) newConfig(cfg *config.Config) (*environConfig, error) {
	valid, err := p.Validate(cfg, nil)
	if err != nil {
		return nil, err
	}
	return &environConfig{valid, valid.UnknownAttrs()}, nil
}

func (p *environProvider) Validate(cfg, old *config.Config) (valid *config.Config, err error) {
	v, err := checker.Coerce(cfg.UnknownAttrs(), nil)
	if err != nil {
		return nil, err
	}
	attrs := v.(map[string]interface{})
<<<<<<< HEAD
	switch cfg.FirewallMode() {
	case config.FwDefault:
		// Default mode for dummy is instance.
=======
	if cfg.FirewallMode() == config.FwDefault {
>>>>>>> 1520a630
		attrs["firewall-mode"] = config.FwInstance
	case config.FwInstance, config.FwGlobal:
		// Instance and global mode are supported.
	default:
		// Unsupported mode.
		return nil, fmt.Errorf("firewall mode %q not supported", cfg.FirewallMode())
	}
	return cfg.Apply(attrs)
}

func (p *environProvider) Open(cfg *config.Config) (environs.Environ, error) {
	p.mu.Lock()
	defer p.mu.Unlock()
	name := cfg.Name()
	ecfg, err := p.newConfig(cfg)
	if err != nil {
		return nil, err
	}
	state := p.state[name]
	if state == nil {
		if ecfg.stateServer() && len(p.state) != 0 {
			var old string
			for oldName := range p.state {
				old = oldName
				break
			}
			panic(fmt.Errorf("cannot share a state between two dummy environs; old %q; new %q", old, name))
		}
		state = newState(name, p.ops)
		p.state[name] = state
	}
	env := &environ{
		state:        state,
		ecfgUnlocked: ecfg,
	}
	if err := env.checkBroken("Open"); err != nil {
		return nil, err
	}
	return env, nil
}

func (*environProvider) SecretAttrs(cfg *config.Config) (map[string]interface{}, error) {
	m := make(map[string]interface{})
	ecfg, err := providerInstance.newConfig(cfg)
	if err != nil {
		return nil, err
	}
	m["secret"] = ecfg.secret()
	return m, nil

}

func (*environProvider) PublicAddress() (string, error) {
	return "public.dummy.address.example.com", nil
}

func (*environProvider) PrivateAddress() (string, error) {
	return "private.dummy.address.example.com", nil
}

var errBroken = errors.New("broken environment")

func (e *environ) ecfg() *environConfig {
	e.ecfgMutex.Lock()
	ecfg := e.ecfgUnlocked
	e.ecfgMutex.Unlock()
	return ecfg
}

func (e *environ) checkBroken(method string) error {
	for _, m := range strings.Fields(e.ecfg().broken()) {
		if m == method {
			return fmt.Errorf("dummy.%s is broken", method)
		}
	}
	return nil
}

func (e *environ) Name() string {
	return e.state.name
}

func (e *environ) Bootstrap(uploadTools bool) error {
	defer delay()
	if err := e.checkBroken("Bootstrap"); err != nil {
		return err
	}
	var tools *state.Tools
	var err error
	if uploadTools {
		tools, err = environs.PutTools(e.Storage(), nil)
		if err != nil {
			return err
		}
	} else {
		flags := environs.HighestVersion | environs.CompatVersion
		tools, err = environs.FindTools(e, version.Current, flags)
		if err != nil {
			return err
		}
	}
	e.state.mu.Lock()
	defer e.state.mu.Unlock()
	e.state.ops <- OpBootstrap{Env: e.state.name}
	if e.state.bootstrapped {
		return fmt.Errorf("environment is already bootstrapped")
	}
	if e.ecfg().stateServer() {
		info := stateInfo()
		cfg, err := environs.BootstrapConfig(&providerInstance, e.ecfg().Config, tools)
		if err != nil {
			return fmt.Errorf("cannot make bootstrap config: %v", err)
		}
		st, err := state.Initialize(info, cfg)
		if err != nil {
			panic(err)
		}
		if password := e.Config().AdminSecret(); password != "" {
			if err := st.SetAdminPassword(trivial.PasswordHash(password)); err != nil {
				return err
			}
		}
		if err := st.Close(); err != nil {
			panic(err)
		}
	}
	e.state.bootstrapped = true
	return nil
}

func (e *environ) StateInfo() (*state.Info, error) {
	if err := e.checkBroken("StateInfo"); err != nil {
		return nil, err
	}
	if !e.ecfg().stateServer() {
		return nil, errors.New("dummy environment has no state configured")
	}
	if !e.state.bootstrapped {
		return nil, errors.New("dummy environment not bootstrapped")
	}
	return stateInfo(), nil
}

func (e *environ) AssignmentPolicy() state.AssignmentPolicy {
	return state.AssignUnused
}

func (e *environ) Config() *config.Config {
	return e.ecfg().Config
}

func (e *environ) SetConfig(cfg *config.Config) error {
	if err := e.checkBroken("SetConfig"); err != nil {
		return err
	}
	ecfg, err := providerInstance.newConfig(cfg)
	if err != nil {
		return err
	}
	e.ecfgMutex.Lock()
	e.ecfgUnlocked = ecfg
	e.ecfgMutex.Unlock()
	return nil
}

func (e *environ) Destroy([]environs.Instance) error {
	defer delay()
	if err := e.checkBroken("Destroy"); err != nil {
		return err
	}
	e.state.mu.Lock()
	defer e.state.mu.Unlock()
	e.state.ops <- OpDestroy{Env: e.state.name}
	if testing.MgoAddr != "" {
		testing.MgoReset()
	}
	e.state.bootstrapped = false
	e.state.storage.files = make(map[string][]byte)

	return nil
}

func (e *environ) StartInstance(machineId int, info *state.Info, tools *state.Tools) (environs.Instance, error) {
	defer delay()
	log.Printf("dummy startinstance, machine %d", machineId)
	if err := e.checkBroken("StartInstance"); err != nil {
		return nil, err
	}
	e.state.mu.Lock()
	defer e.state.mu.Unlock()
	if info.EntityName != state.MachineEntityName(machineId) {
		return nil, fmt.Errorf("entity name must match started machine")
	}
	if tools != nil && (strings.HasPrefix(tools.Series, "unknown") || strings.HasPrefix(tools.Arch, "unknown")) {
		return nil, fmt.Errorf("cannot find image for %s-%s", tools.Series, tools.Arch)
	}
	i := &instance{
		state:     e.state,
		id:        fmt.Sprintf("%s-%d", e.state.name, e.state.maxId),
		ports:     make(map[state.Port]bool),
		machineId: machineId,
	}
	e.state.insts[i.id] = i
	e.state.maxId++
	e.state.ops <- OpStartInstance{
		Env:       e.state.name,
		MachineId: machineId,
		Instance:  i,
		Info:      info,
		Secret:    e.ecfg().secret(),
	}
	return i, nil
}

func (e *environ) StopInstances(is []environs.Instance) error {
	defer delay()
	if err := e.checkBroken("StopInstance"); err != nil {
		return err
	}
	e.state.mu.Lock()
	defer e.state.mu.Unlock()
	for _, i := range is {
		delete(e.state.insts, i.(*instance).id)
	}
	e.state.ops <- OpStopInstances{
		Env:       e.state.name,
		Instances: is,
	}
	return nil
}

func (e *environ) Instances(ids []string) (insts []environs.Instance, err error) {
	defer delay()
	if err := e.checkBroken("Instances"); err != nil {
		return nil, err
	}
	if len(ids) == 0 {
		return nil, nil
	}
	e.state.mu.Lock()
	defer e.state.mu.Unlock()
	notFound := 0
	for _, id := range ids {
		inst := e.state.insts[id]
		if inst == nil {
			err = environs.ErrPartialInstances
			notFound++
		}
		insts = append(insts, inst)
	}
	if notFound == len(ids) {
		return nil, environs.ErrNoInstances
	}
	return
}

func (e *environ) AllInstances() ([]environs.Instance, error) {
	defer delay()
	if err := e.checkBroken("AllInstances"); err != nil {
		return nil, err
	}
	var insts []environs.Instance
	e.state.mu.Lock()
	defer e.state.mu.Unlock()
	for _, v := range e.state.insts {
		insts = append(insts, v)
	}
	return insts, nil
}

func (e *environ) OpenPorts(ports []state.Port) error {
	e.state.mu.Lock()
	defer e.state.mu.Unlock()
	for _, p := range ports {
		e.state.ports[p] = true
	}
	return nil
}

func (e *environ) ClosePorts(ports []state.Port) error {
	e.state.mu.Lock()
	defer e.state.mu.Unlock()
	for _, p := range ports {
		delete(e.state.ports, p)
	}
	return nil
}

func (e *environ) Ports() (ports []state.Port, err error) {
	e.state.mu.Lock()
	defer e.state.mu.Unlock()
	for p := range e.state.ports {
		ports = append(ports, p)
	}
	state.SortPorts(ports)
	return
}

func (*environ) Provider() environs.EnvironProvider {
	return &providerInstance
}

type instance struct {
	state     *environState
	ports     map[state.Port]bool
	id        string
	machineId int
}

func (inst *instance) Id() string {
	return inst.id
}

func (inst *instance) DNSName() (string, error) {
	defer delay()
	return inst.id + ".dns", nil
}

func (inst *instance) WaitDNSName() (string, error) {
	return inst.DNSName()
}

func (inst *instance) OpenPorts(machineId int, ports []state.Port) error {
	defer delay()
	log.Printf("openPorts %d, %#v", machineId, ports)
	if inst.machineId != machineId {
		panic(fmt.Errorf("OpenPorts with mismatched machine id, expected %d got %d", inst.machineId, machineId))
	}
	inst.state.mu.Lock()
	defer inst.state.mu.Unlock()
	inst.state.ops <- OpOpenPorts{
		Env:        inst.state.name,
		MachineId:  machineId,
		InstanceId: inst.Id(),
		Ports:      ports,
	}
	for _, p := range ports {
		inst.ports[p] = true
	}
	return nil
}

func (inst *instance) ClosePorts(machineId int, ports []state.Port) error {
	defer delay()
	if inst.machineId != machineId {
		panic(fmt.Errorf("ClosePorts with mismatched machine id, expected %d got %d", inst.machineId, machineId))
	}
	inst.state.mu.Lock()
	defer inst.state.mu.Unlock()
	inst.state.ops <- OpClosePorts{
		Env:        inst.state.name,
		MachineId:  machineId,
		InstanceId: inst.Id(),
		Ports:      ports,
	}
	for _, p := range ports {
		delete(inst.ports, p)
	}
	return nil
}

func (inst *instance) Ports(machineId int) (ports []state.Port, err error) {
	defer delay()
	if inst.machineId != machineId {
		panic(fmt.Errorf("Ports with mismatched machine id, expected %d got %d", inst.machineId, machineId))
	}
	inst.state.mu.Lock()
	defer inst.state.mu.Unlock()
	for p := range inst.ports {
		ports = append(ports, p)
	}
	state.SortPorts(ports)
	return
}

// providerDelay controls the delay before dummy responds.
// non empty values in JUJU_DUMMY_DELAY will be parsed as 
// time.Durations into this value.
var providerDelay time.Duration

// pause execution to simulate the latency of a real provider
func delay() {
	if providerDelay > 0 {
		log.Printf("dummy: pausing for %v", providerDelay)
		<-time.After(providerDelay)
	}
}<|MERGE_RESOLUTION|>--- conflicted
+++ resolved
@@ -292,19 +292,12 @@
 		return nil, err
 	}
 	attrs := v.(map[string]interface{})
-<<<<<<< HEAD
 	switch cfg.FirewallMode() {
 	case config.FwDefault:
-		// Default mode for dummy is instance.
-=======
-	if cfg.FirewallMode() == config.FwDefault {
->>>>>>> 1520a630
 		attrs["firewall-mode"] = config.FwInstance
 	case config.FwInstance, config.FwGlobal:
-		// Instance and global mode are supported.
 	default:
-		// Unsupported mode.
-		return nil, fmt.Errorf("firewall mode %q not supported", cfg.FirewallMode())
+		return nil, fmt.Errorf("unsupported firewall mode: %q", cfg.FirewallMode())
 	}
 	return cfg.Apply(attrs)
 }
