--- conflicted
+++ resolved
@@ -188,19 +188,11 @@
 	cfg, err := agent.NewAgentConfig(configParams)
 	c.Assert(err, gc.IsNil)
 	cfg.SetStateServingInfo(params.StateServingInfo{
-<<<<<<< HEAD
-		Cert:         "old cert",
-		PrivateKey:   "old key",
-		APIPort:      47,
-		SharedSecret: "shared",
-		StatePort: testing.MgoServer.Port(),
-=======
 		APIPort:      5555,
 		StatePort:    testing.MgoServer.Port(),
 		Cert:         "foo",
 		PrivateKey:   "bar",
 		SharedSecret: "baz",
->>>>>>> 082945e9
 	})
 	expectConstraints := constraints.MustParse("mem=1024M")
 	expectHW := instance.MustParseHardware("mem=2048M")
