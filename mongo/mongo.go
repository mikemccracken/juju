--- conflicted
+++ resolved
@@ -363,11 +363,7 @@
 /sys/kernel/mm/transparent_hugepage/enabled 'always' > 'never'
 /sys/kernel/mm/transparent_hugepage/defrag 'always' > 'never'
 */
-<<<<<<< HEAD
-var editableSysctlFiles = map[string]string{
-=======
-var mongoKernalTweaks = map[string]string{
->>>>>>> 49316b23
+var mongoKernelTweaks = map[string]string{
 	"/sys/kernel/mm/transparent_hugepage/enabled": "never",
 	"/sys/kernel/mm/transparent_hugepage/defrag":  "never",
 	"/proc/sys/net/ipv4/tcp_max_syn_backlog":      "4096",
@@ -376,7 +372,6 @@
 	"/proc/sys/net/ipv4/tcp_fin_timeout":          "30",
 }
 
-<<<<<<< HEAD
 // NewMemoryProfile returns a Memory Profile from the passed value.
 func NewMemoryProfile(m string) (MemoryProfile, error) {
 	mp := MemoryProfile(m)
@@ -408,8 +403,6 @@
 	MemoryProfileDefault = "default"
 )
 
-=======
->>>>>>> 49316b23
 // EnsureServerParams is a parameter struct for EnsureServer.
 type EnsureServerParams struct {
 	// APIPort is the port to connect to the api server.
@@ -461,19 +454,11 @@
 // This method will remove old versions of the mongo init service as necessary
 // before installing the new version.
 func EnsureServer(args EnsureServerParams) error {
-<<<<<<< HEAD
-	return ensureServer(args, editableSysctlFiles)
-}
-
-func ensureServer(args EnsureServerParams, sysctlFiles map[string]string) error {
-	tweakSysctlForMongo(sysctlFiles)
-=======
-	return ensureServer(args, mongoKernalTweaks)
-}
-
-func ensureServer(args EnsureServerParams, mongoKernalTweaks map[string]string) error {
-	tweakSysctlForMongo(mongoKernalTweaks)
->>>>>>> 49316b23
+	return ensureServer(args, mongoKernelTweaks)
+}
+
+func ensureServer(args EnsureServerParams, mongoKernelTweaks map[string]string) error {
+	tweakSysctlForMongo(mongoKernelTweaks)
 	logger.Infof(
 		"Ensuring mongo server is running; data directory %s; port %d",
 		args.DataDir, args.StatePort,
