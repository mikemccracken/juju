// Copyright 2012, 2013 Canonical Ltd.
// Licensed under the AGPLv3, see LICENCE file for details.

package utils

import (
	"crypto/rand"
	"crypto/sha512"
	"encoding/base64"
	"fmt"
	"io"
	"time"

	"launchpad.net/juju-core/thirdparty/pbkdf2"
)

// CompatSalt is because Juju 1.16 and older used a hard-coded salt to compute
// the password hash for all users and agents
var CompatSalt = string([]byte{0x75, 0x82, 0x81, 0xca})

const randomPasswordBytes = 18

// MinAgentPasswordLength describes how long agent passwords should be. We
// require this length because we assume enough entropy in the Agent password
// that it is safe to not do extra rounds of iterated hashing.
var MinAgentPasswordLength = base64.StdEncoding.EncodedLen(randomPasswordBytes)

// RandomBytes returns n random bytes.
func RandomBytes(n int) ([]byte, error) {
	buf := make([]byte, n)
	_, err := io.ReadFull(rand.Reader, buf)
	if err != nil {
		return nil, fmt.Errorf("cannot read random bytes: %v", err)
	}
	return buf, nil
}

// RandomPassword generates a random base64-encoded password.
func RandomPassword() (string, error) {
	b, err := RandomBytes(randomPasswordBytes)
	if err != nil {
		return "", err
	}
	return base64.StdEncoding.EncodeToString(b), nil
}

// RandomSalt generates a random base64 data suitable for using as a password
// salt The pbkdf2 guideline is to use 8 bytes of salt, so we do 12 raw bytes
// into 16 base64 bytes. (The alternative is 6 raw into 8 base64).
func RandomSalt() (string, error) {
	b, err := RandomBytes(12)
	if err != nil {
		return "", err
	}
	return base64.StdEncoding.EncodeToString(b), nil
}

// FastInsecureHash specifies whether a fast, insecure version of the hash
// algorithm will be used.  Changing this will cause PasswordHash to
// produce incompatible passwords.  It should only be changed for
// testing purposes - to make tests run faster.
var FastInsecureHash = false

<<<<<<< HEAD
// SlowPasswordHash returns base64-encoded one-way hash password that is
// computationally hard to crack by iterating through possible passwords.
func SlowPasswordHash(password string) string {
=======
// UserPasswordHash returns base64-encoded one-way hash password that is
// computationally hard to crack by iterating through possible passwords.
func UserPasswordHash(password string, salt string) string {
	if salt == "" {
		panic("salt is not allowed to be empty")
	}
>>>>>>> 6a81a360
	iter := 8192
	if FastInsecureHash {
		iter = 1
	}
	// Generate 18 byte passwords because we know that MongoDB
	// uses the MD5 sum of the password anyway, so there's
	// no point in using more bytes. (18 so we don't get base 64
	// padding characters).
<<<<<<< HEAD
	startTime := time.Now()
	h := pbkdf2.Key([]byte(password), salt, iter, 18, sha512.New)
	hashed := base64.StdEncoding.EncodeToString(h)
	logger.Debugf("SlowPasswordHash(pbkdf2.Key) in %s", time.Since(startTime))
	return hashed
}

// PasswordHash returns base64-encoded one-way hash password that is
// computationally hard to crack by iterating through possible passwords.
func PasswordHash(password string) string {
	startTime := time.Now()
	sum := sha512.New()
	sum.Write([]byte(password))
	h := make([]byte, 0, sum.Size())
	h = sum.Sum(h)
	hashed := base64.StdEncoding.EncodeToString(h[:18])
	logger.Debugf("PasswordHash(pbkdf2.Key) in %s", time.Since(startTime))
	return hashed
=======
	h := pbkdf2.Key([]byte(password), []byte(salt), iter, 18, sha512.New)
	return base64.StdEncoding.EncodeToString(h)
}

// AgentPasswordHash returns base64-encoded one-way hash of password. This is
// not suitable for User passwords because those will have limited entropy (see
// UserPasswordHash). However, since we generate long random passwords for
// agents, we can trust that there is sufficient entropy to prevent brute force
// search. And using a faster hash allows us to restart the state machines and
// have 1000s of agents log in in a reasonable amount of time.
func AgentPasswordHash(password string) string {
	sum := sha512.New()
	sum.Write([]byte(password))
	h := sum.Sum(nil)
	return base64.StdEncoding.EncodeToString(h[:18])
>>>>>>> 6a81a360
}<|MERGE_RESOLUTION|>--- conflicted
+++ resolved
@@ -9,7 +9,6 @@
 	"encoding/base64"
 	"fmt"
 	"io"
-	"time"
 
 	"launchpad.net/juju-core/thirdparty/pbkdf2"
 )
@@ -61,18 +60,12 @@
 // testing purposes - to make tests run faster.
 var FastInsecureHash = false
 
-<<<<<<< HEAD
-// SlowPasswordHash returns base64-encoded one-way hash password that is
-// computationally hard to crack by iterating through possible passwords.
-func SlowPasswordHash(password string) string {
-=======
 // UserPasswordHash returns base64-encoded one-way hash password that is
 // computationally hard to crack by iterating through possible passwords.
 func UserPasswordHash(password string, salt string) string {
 	if salt == "" {
 		panic("salt is not allowed to be empty")
 	}
->>>>>>> 6a81a360
 	iter := 8192
 	if FastInsecureHash {
 		iter = 1
@@ -81,26 +74,6 @@
 	// uses the MD5 sum of the password anyway, so there's
 	// no point in using more bytes. (18 so we don't get base 64
 	// padding characters).
-<<<<<<< HEAD
-	startTime := time.Now()
-	h := pbkdf2.Key([]byte(password), salt, iter, 18, sha512.New)
-	hashed := base64.StdEncoding.EncodeToString(h)
-	logger.Debugf("SlowPasswordHash(pbkdf2.Key) in %s", time.Since(startTime))
-	return hashed
-}
-
-// PasswordHash returns base64-encoded one-way hash password that is
-// computationally hard to crack by iterating through possible passwords.
-func PasswordHash(password string) string {
-	startTime := time.Now()
-	sum := sha512.New()
-	sum.Write([]byte(password))
-	h := make([]byte, 0, sum.Size())
-	h = sum.Sum(h)
-	hashed := base64.StdEncoding.EncodeToString(h[:18])
-	logger.Debugf("PasswordHash(pbkdf2.Key) in %s", time.Since(startTime))
-	return hashed
-=======
 	h := pbkdf2.Key([]byte(password), []byte(salt), iter, 18, sha512.New)
 	return base64.StdEncoding.EncodeToString(h)
 }
@@ -116,5 +89,4 @@
 	sum.Write([]byte(password))
 	h := sum.Sum(nil)
 	return base64.StdEncoding.EncodeToString(h[:18])
->>>>>>> 6a81a360
 }